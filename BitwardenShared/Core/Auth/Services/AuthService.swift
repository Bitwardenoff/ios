import BitwardenSdk
import CryptoKit
import Foundation

// MARK: - AuthServiceError

/// A set of errors that could occur during authentication.
///
enum AuthError: Error {
    /// The request that should have been cached for the two-factor authentication method was missing.
    case missingTwoFactorRequest

    /// There was a problem extracting the code from the single sign on WebAuth response.
    case unableToDecodeSSOResponse

    /// There was a problem generating the single sign on url.
    case unableToGenerateSSOUrl

    /// There was a problem generating the identity token request.
    case unableToGenerateRequest

    /// There was a problem generating the request to resend the email.
    case unableToResendEmail
}

// MARK: - AuthService

/// A protocol for a service used that handles the auth logic.
///
protocol AuthService {
    /// The callback url scheme for this application.
    var callbackUrlScheme: String { get }

    /// Generates a url for use when proceeding through the single sign on flow flow.
    ///
    /// - Parameter organizationIdentifier: The organization identifier.
    ///
    /// - Returns: The url to use when opening the single sign on flow and the state that the
    ///   auth result will have to match.
    ///
    func generateSingleSignOnUrl(from organizationIdentifier: String) async throws -> (url: URL, state: String)

    /// Get all the pending login requests.
    ///
    func getPendingLoginRequests() async throws -> [LoginRequest]

    /// Creates a hash value for the user's master password.
    ///
    /// - Parameters:
    ///   - password: The password text to hash.
    ///   - purpose: The purpose of the hash.
    ///
    /// - Returns: A hash value of the password.
    ///
    func hashPassword(password: String, purpose: HashPurpose) async throws -> String

    /// Initiates the login with device process.
    ///
    /// - Parameter email: The user's email.
    ///
    func initiateLoginWithDevice(
        accessCode: String,
        deviceIdentifier: String,
        email: String,
        fingerPrint: String,
        publicKey: String
    ) async throws

    /// Login with the master password.
    ///
    /// - Parameters:
    ///   - password: The master password.
    ///   - username: The username.
    ///   - captchaToken: An optional captcha token value to add to the token request.
    ///
    func loginWithMasterPassword(_ password: String, username: String, captchaToken: String?) async throws

    /// Login with the single sign on code.
    ///
    /// - Parameters:
    ///   - code: The code received from the single sign on WebAuth flow.
    ///   - email: The user's email address.
    ///
    /// - Returns: The account to unlock the vault for, or nil if the vault does not need to be unlocked.
    ///
    func loginWithSingleSignOn(code: String, email: String) async throws -> Account?

    /// Continue the previous login attempt with the addition of the two-factor information.
    ///
    /// - Parameters:
    ///   - email: The user's email, used to cache the token if remember is true.
    ///   - code: The two-factor authentication code.
    ///   - method: The two-factor authentication method.
    ///   - remember: Whether to remember the two-factor code.
    ///   - captchaToken:  An optional captcha token value to add to the token request.
    ///
    /// - Returns: The account to unlock the vault for.
    ///
    func loginWithTwoFactorCode(
        email: String,
        code: String,
        method: TwoFactorAuthMethod,
        remember: Bool,
        captchaToken: String?
    ) async throws -> Account

    /// Resend the email with the user's verification code.
    func resendVerificationCodeEmail() async throws
}

// MARK: - DefaultAuthService

/// The default implementation of `AuthService`.
///
class DefaultAuthService: AuthService {
    // MARK: Properties

    /// The API service used to make calls related to the account process.
    private let accountAPIService: AccountAPIService

    /// The service used by the application to manage the app's ID.
    private let appIdService: AppIdService

    /// The API service used to make calls related to the auth process.
    private let authAPIService: AuthAPIService

    /// The callback url scheme for this application.
    let callbackUrlScheme = "bitwarden"

    /// The client used by the application to handle auth related encryption and decryption tasks.
    private let clientAuth: ClientAuthProtocol

    /// The client used for generating passwords and passphrases.
    private let clientGenerators: ClientGeneratorsProtocol

    /// The client used by the application to handle account fingerprint phrase generation.
    private let clientPlatform: ClientPlatformProtocol

    /// The code verifier used to login after receiving the code from the WebAuth.
    private var codeVerifier = ""

    /// The service used by the application to manage the environment settings.
    private let environmentService: EnvironmentService

    /// The request model to resend the email with the two-factor verification code.
    private var resendEmailModel: ResendEmailCodeRequestModel?

    /// The single sign on callback url for this application.
    private var singleSignOnCallbackUrl: String { "\(callbackUrlScheme)://sso-callback" }

    /// The service used by the application to manage account state.
    private let stateService: StateService

    /// The object used by the application to retrieve information about this device.
    private let systemDevice: SystemDevice

    /// The two-factor request, which is cached after the original login request fails and then
    /// reused with the code once the user has entered it.
    private var twoFactorRequest: IdentityTokenRequestModel?

    // MARK: Initialization

    /// Creates a new `DefaultSingleSignOnService`.
    ///
    /// - Parameters:
    ///   - accountAPIService: The API service used to make calls related to the account process.
    ///   - appIdService: The service used by the application to manage the app's ID.
    ///   - authAPIService: The API service used to make calls related to the auth process.
    ///   - clientAuth: The client used by the application to handle auth related encryption and decryption tasks.
    ///   - clientGenerators: The client used for generating passwords and passphrases.
    ///   - clientPlatform: The client used by the application to handle account fingerprint phrase generation.
    ///   - environmentService: The service used by the application to manage the environment settings.
    ///   - stateService: The object used by the application to retrieve information about this device.
    ///   - systemDevice: The object used by the application to retrieve information about this device.
    ///
    init(
        accountAPIService: AccountAPIService,
        appIdService: AppIdService,
        authAPIService: AuthAPIService,
        clientAuth: ClientAuthProtocol,
        clientGenerators: ClientGeneratorsProtocol,
        clientPlatform: ClientPlatformProtocol,
        environmentService: EnvironmentService,
        stateService: StateService,
        systemDevice: SystemDevice
    ) {
        self.accountAPIService = accountAPIService
        self.appIdService = appIdService
        self.authAPIService = authAPIService
        self.clientAuth = clientAuth
        self.clientGenerators = clientGenerators
        self.clientPlatform = clientPlatform
        self.environmentService = environmentService
        self.stateService = stateService
        self.systemDevice = systemDevice
    }

    // MARK: Methods

    func generateSingleSignOnUrl(from organizationIdentifier: String) async throws -> (url: URL, state: String) {
        // First pre-validate the organization identifier and get the resulting token.
        let response = try await authAPIService.preValidateSingleSignOn(
            organizationIdentifier: organizationIdentifier
        )

        // Generate a password to send to the single sign on view.
        let passwordSettings = PasswordGeneratorRequest(
            lowercase: true,
            uppercase: true,
            numbers: true,
            special: false,
            length: 64,
            avoidAmbiguous: true,
            minLowercase: 0,
            minUppercase: 0,
            minNumber: 1,
            minSpecial: 0
        )
        codeVerifier = try await clientGenerators.password(settings: passwordSettings)
        let codeChallenge = Data(codeVerifier.utf8)
            .generatedHashBase64Encoded(using: SHA256.self)
            .urlEncoded()

        let state = try await clientGenerators.password(settings: passwordSettings)

        let queryItems = [
            URLQueryItem(name: "client_id", value: Constants.clientType),
            URLQueryItem(name: "redirect_uri", value: singleSignOnCallbackUrl),
            URLQueryItem(name: "response_type", value: "code"),
            URLQueryItem(name: "scope", value: "api offline_access"),
            URLQueryItem(name: "state", value: state),
            URLQueryItem(name: "code_challenge", value: codeChallenge),
            URLQueryItem(name: "code_challenge_method", value: "S256"),
            URLQueryItem(name: "response_mode", value: "query"),
            URLQueryItem(name: "domain_hint", value: organizationIdentifier),
            URLQueryItem(name: "ssoToken", value: response.token),
        ]

        // Generate the URL.
        var urlComponents = URLComponents(string: environmentService.identityURL.absoluteString)
        urlComponents?.path.append("/connect/authorize")
        urlComponents?.queryItems = queryItems
        guard let url = urlComponents?.url else { throw AuthError.unableToGenerateSSOUrl }
        return (url, state)
    }

    func getPendingLoginRequests() async throws -> [LoginRequest] {
        // Get the pending login requests.
        var loginRequests = try await authAPIService.getPendingLoginRequests()

        // Use the user's email to decode the fingerprint phrase for each request.
        let userEmail = try await stateService.getActiveAccount().profile.email
        loginRequests = try await loginRequests.asyncMap { request in
            var request = request
            request.fingerprintPhrase = try await self.getFingerprintPhrase(from: request.publicKey, email: userEmail)
            return request
        }
        return loginRequests
    }

    func loginWithMasterPassword(_ masterPassword: String, username: String, captchaToken: String?) async throws {
        // Complete the pre-login steps.
        let response = try await accountAPIService.preLogin(email: username)

        // Get the identity token to log in to Bitwarden.
        let hashedPassword = try await clientAuth.hashPassword(
            email: username,
            password: masterPassword,
            kdfParams: response.sdkKdf,
            purpose: .serverAuthorization
        )
        try await getIdentityTokenResponse(
            authenticationMethod: .password(
                username: username,
                password: hashedPassword
            ),
            email: username,
            captchaToken: captchaToken
        )

        // Save the master password.
        try await stateService.setMasterPasswordHash(hashPassword(
            password: masterPassword,
            purpose: .localAuthorization
        ))
    }

    func hashPassword(password: String, purpose: HashPurpose) async throws -> String {
        let account = try await stateService.getActiveAccount()
        return try await clientAuth.hashPassword(
            email: account.profile.email,
            password: password,
            kdfParams: account.kdf.sdkKdf,
            purpose: purpose
        )
    }

    func loginWithSingleSignOn(code: String, email: String) async throws -> Account? {
        // Get the identity token to log in to Bitwarden.
        try await getIdentityTokenResponse(
            authenticationMethod: .authorizationCode(
                code: code,
                codeVerifier: codeVerifier,
                redirectUri: singleSignOnCallbackUrl
            ),
            email: email
        )

        // Return the account if the vault still needs to be unlocked and nil otherwise.
        // TODO: BIT-1392 Wait for SDK to support unlocking vault for TDE accounts.
        return try await stateService.getActiveAccount()
    }

    func loginWithTwoFactorCode(
        email: String,
        code: String,
        method: TwoFactorAuthMethod,
        remember: Bool,
        captchaToken: String? = nil
    ) async throws -> Account {
        guard var twoFactorRequest else { throw AuthError.missingTwoFactorRequest }

        // Add the two factor information to the request.
        twoFactorRequest.twoFactorCode = code
        twoFactorRequest.twoFactorMethod = method
        twoFactorRequest.twoFactorRemember = remember

        // Add the captcha result, if applicable.
        if let captchaToken { twoFactorRequest.captchaToken = captchaToken }

        // Get the identity token to log in to Bitwarden.
        try await getIdentityTokenResponse(email: email, request: twoFactorRequest)

        // Remove the cached request after successfully logging in.
        self.twoFactorRequest = nil
        resendEmailModel = nil

        // Return the account if the vault still needs to be unlocked.
        return try await stateService.getActiveAccount()
    }

    func resendVerificationCodeEmail() async throws {
        guard let resendEmailModel else { throw AuthError.unableToResendEmail }
        try await authAPIService.resendEmailCode(resendEmailModel)
    }

    // MARK: Private Methods

    /// Get the fingerprint phrase from the public key of a login request.
    ///
    /// - Parameters:
    ///   - publicKey: The public key of a login request.
    ///   - email: The user's email.
    ///
    /// - Returns: The fingerprint phrase.
    ///
    private func getFingerprintPhrase(from publicKey: String, email: String) async throws -> String {
        try await clientPlatform.fingerprint(req: .init(
            fingerprintMaterial: email,
            publicKey: publicKey.urlDecoded()
        ))
    }

    /// Get an identity token and handle the response.
    ///
    /// - Parameters:
    ///   - authenticationMethod: The authentication method to use.
    ///   - email: The user's email address.
    ///   - captchaToken: The optional captcha token. Defaults to `nil`.
    ///   - request: The cached request, if resending a login request with two-factor codes. Defaults to `nil`.
    ///
    private func getIdentityTokenResponse(
        authenticationMethod: IdentityTokenRequestModel.AuthenticationMethod? = nil,
        email: String,
        captchaToken: String? = nil,
        request: IdentityTokenRequestModel? = nil
    ) async throws {
        // Get the app's id.
        let appID = await appIdService.getOrCreateAppId()

        var request = request
        if let authenticationMethod {
            // Use the cached two-factor data, if available.
            let savedTwoFactorToken = await stateService.getTwoFactorToken(email: email)
            let method: TwoFactorAuthMethod? = (savedTwoFactorToken != nil) ? .remember : nil
            let remember: Bool? = (savedTwoFactorToken != nil) ? false : nil

            // Form the token request.
            request = IdentityTokenRequestModel(
                authenticationMethod: authenticationMethod,
                captchaToken: captchaToken,
                deviceInfo: DeviceInfo(
                    identifier: appID,
                    name: systemDevice.modelIdentifier
                ),
                twoFactorCode: savedTwoFactorToken,
                twoFactorMethod: method,
                twoFactorRemember: remember
            )
        }
        do {
            // Get the identity token from Bitwarden.
            guard let request else { throw AuthError.unableToGenerateRequest }
            let identityTokenResponse = try await authAPIService.getIdentityToken(request)

            // If the user just authenticated with a two-factor code and selected
            // the option to remember, then the API response will return a token
            // that be used in place of the two-factor code on the next login attempt.
            if let twoFactorToken = identityTokenResponse.twoFactorToken {
                await stateService.setTwoFactorToken(twoFactorToken, email: email)
            }

            // Create the account.
            let urls = await stateService.getPreAuthEnvironmentUrls()
            let account = try Account(identityTokenResponseModel: identityTokenResponse, environmentUrls: urls)
            await stateService.addAccount(account)

            // Save the encryption keys.
            let encryptionKeys = AccountEncryptionKeys(identityTokenResponseModel: identityTokenResponse)
            try await stateService.setAccountEncryptionKeys(encryptionKeys)
        } catch let error as IdentityTokenRequestError {
            if case let .twoFactorRequired(_, ssoToken, captchaBypassToken) = error {
                // If the token request require two-factor authentication, cache the request so that
                // the token information can be added once the user inputs the code.
                twoFactorRequest = request
                twoFactorRequest?.captchaToken = captchaBypassToken

                // Form the resend email request in case the user needs to resend the verification code email.
                var passwordHash: String?
                if case let .password(_, password) = authenticationMethod { passwordHash = password }
                resendEmailModel = .init(
                    deviceIdentifier: appID,
                    email: email,
                    masterPasswordHash: passwordHash,
                    ssoEmail2FaSessionToken: ssoToken
                )

                // If this error was thrown, it also means any cached two-factor token is not valid.
                await stateService.setTwoFactorToken(nil, email: email)
            }
            // Re-throw the error.
            throw error
        }
    }
<<<<<<< HEAD

    func initiateLoginWithDevice(
        accessCode: String,
        deviceIdentifier: String,
        email: String,
        fingerPrint: String,
        publicKey: String
    ) async throws {
        try await authAPIService.initiateLoginWithDevice(
            accessCode: accessCode,
            deviceIdentifier: deviceIdentifier,
            email: email,
            fingerPrint: fingerPrint,
            publicKey: publicKey
        )
    }
}
=======
} // swiftlint:disable:this file_length
>>>>>>> 02be91a5
<|MERGE_RESOLUTION|>--- conflicted
+++ resolved
@@ -442,8 +442,6 @@
             throw error
         }
     }
-<<<<<<< HEAD
-
     func initiateLoginWithDevice(
         accessCode: String,
         deviceIdentifier: String,
@@ -459,7 +457,4 @@
             publicKey: publicKey
         )
     }
-}
-=======
-} // swiftlint:disable:this file_length
->>>>>>> 02be91a5
+} // swiftlint:disable:this file_length