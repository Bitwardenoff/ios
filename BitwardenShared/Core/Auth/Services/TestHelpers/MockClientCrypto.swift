--- conflicted
+++ resolved
@@ -8,10 +8,9 @@
     var derivePinKeyResult: Result<DerivePinKeyResponse, Error> = .success(
         DerivePinKeyResponse(pinProtectedUserKey: "", encryptedPin: "")
     )
-    var derivePinUserKeyResult: Result<String, Error> = .success("pinUserKey")
 
     var derivePinUserKeyPin: String?
-    var derivePinUserKeyResult: Result<BitwardenSdk.EncString, Error> = .success("ENCRYPTED_USER_KEY")
+    var derivePinUserKeyResult: Result<EncString, Error> = .success("ENCRYPTED_USER_KEY")
 
     var getUserEncryptionKeyResult: Result<String, Error> = .success("USER_ENCRYPTION_KEY")
 
@@ -26,13 +25,8 @@
         return try derivePinKeyResult.get()
     }
 
-<<<<<<< HEAD
     func derivePinUserKey(encryptedPin: EncString) async throws -> EncString {
-=======
-    func derivePinUserKey(encryptedPin: BitwardenSdk.EncString) async throws -> BitwardenSdk.EncString {
-        derivePinUserKeyPin = encryptedPin
->>>>>>> 737cb7c8
-        return try derivePinUserKeyResult.get()
+        try derivePinUserKeyResult.get()
     }
 
     func getUserEncryptionKey() async throws -> String {
