--- conflicted
+++ resolved
@@ -358,12 +358,9 @@
         let account = try await stateService.getActiveAccount()
         let enrollStatus = try await organizationAPIService.getOrganizationAutoEnrollStatus(identifier: orgIdentifier)
         let organizationKeys = try await organizationAPIService.getOrganizationKeys(organizationId: enrollStatus.id)
-<<<<<<< HEAD
-        let registrationKeys = try await clientAuth.makeRegisterTdeKeys(
+
+        let registrationKeys = try await clientService.auth().makeRegisterTdeKeys(
             email: account.profile.email,
-=======
-        let registrationKeys = try await clientService.auth().makeRegisterTdeKeys(
->>>>>>> 0ec89d4a
             orgPublicKey: organizationKeys.publicKey,
             rememberDevice: rememberDevice
         )
@@ -478,7 +475,6 @@
         let account = try await stateService.getActiveAccount()
         let email = account.profile.email
         let kdf = account.kdf
-<<<<<<< HEAD
         let requestUserKey: String
         let requestKeys: KeysRequestModel?
         let requestPasswordHash: String
@@ -486,19 +482,19 @@
 
         // TDE user
         if account.profile.userDecryptionOptions?.trustedDeviceOption != nil {
-            let passwordResult = try await clientCrypto.updatePassword(newPassword: password)
+            let passwordResult = try await clientService.crypto().updatePassword(newPassword: password)
             let accountKeys = try await stateService.getAccountEncryptionKeys()
             requestPasswordHash = passwordResult.passwordHash
             requestUserKey = passwordResult.newKey
             requestKeys = nil
             encryptedPrivateKey = accountKeys.encryptedPrivateKey
         } else {
-            let keys = try await clientAuth.makeRegisterKeys(
+            let keys = try await clientService.auth().makeRegisterKeys(
                 email: email,
                 password: password,
                 kdf: kdf.sdkKdf
             )
-            requestPasswordHash = try await clientAuth.hashPassword(
+            requestPasswordHash = try await clientService.auth().hashPassword(
                 email: email,
                 password: password,
                 kdfParams: kdf.sdkKdf,
@@ -511,21 +507,6 @@
             )
             encryptedPrivateKey = keys.keys.private
         }
-=======
-
-        let keys = try await clientService.auth().makeRegisterKeys(
-            email: email,
-            password: password,
-            kdf: kdf.sdkKdf
-        )
-
-        let masterPasswordHash = try await clientService.auth().hashPassword(
-            email: email,
-            password: password,
-            kdfParams: kdf.sdkKdf,
-            purpose: .serverAuthorization
-        )
->>>>>>> 0ec89d4a
 
         let requestModel = SetPasswordRequestModel(
             kdfConfig: kdf,
