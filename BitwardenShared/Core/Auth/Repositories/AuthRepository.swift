import BitwardenSdk
import Foundation
import LocalAuthentication

// swiftlint:disable file_length

/// A protocol for an `AuthRepository` which manages access to the data needed by the UI layer.
///
protocol AuthRepository: AnyObject {
    // MARK: Methods

    /// Enables or disables biometric unlock for the active user.
    ///
    /// - Parameter enabled: Whether or not the the user wants biometric auth enabled.
    ///     If `true`, the userAuthKey is stored to the keychain and the user preference is set to false.
    ///     If `false`, any userAuthKey is deleted from the keychain and the user preference is set to false.
    ///
    func allowBioMetricUnlock(_ enabled: Bool) async throws

    /// Clears the pins stored on device and in memory.
    ///
    func clearPins() async throws

    /// Deletes the user's account.
    ///
    /// - Parameter passwordText: The password entered by the user, which is used to verify
    /// their identify before deleting the account.
    ///
    func deleteAccount(passwordText: String) async throws

    /// Gets all accounts.
    ///
    /// - Returns: The known user accounts as `[ProfileSwitcherItem]`.
    ///
    func getAccounts() async throws -> [ProfileSwitcherItem]

    /// Gets the active account.
    ///
    /// - Returns: The active user account as a `ProfileSwitcherItem`.
    ///
    func getActiveAccount() async throws -> ProfileSwitcherItem

    /// Gets the account for a `ProfileSwitcherItem`.
    ///
    /// - Parameter userId: The user Id to be mapped to an account.
    /// - Returns: The user account.
    ///
    func getAccount(for userId: String) async throws -> Account

    /// Gets the current account's unique fingerprint phrase.
    ///
    /// - Returns: The account fingerprint phrase.
    ///
    func getFingerprintPhrase() async throws -> String

    /// Whether pin unlock is available.
    ///
    /// - Returns: Whether pin unlock is available.
    ///
    func isPinUnlockAvailable() async throws -> Bool

    /// Checks the locked status of a user vault by user id
    ///  - Parameter userId: The userId of the account
    ///  - Returns: A bool, true if locked, false if unlocked.
    ///
    func isLocked(userId: String?) async throws -> Bool

    /// Locks the user's vault and clears decrypted data from memory.
    ///
    ///  - Parameter userId: The userId of the account to lock.
    ///     Defaults to active account if nil.
    ///
    func lockVault(userId: String?) async

    /// Logs the user out of the specified account.
    ///
    /// - Parameter userId: The user ID of the account to log out of.
    ///
    func logout(userId: String?) async throws

    /// Calculates the password strength of a password.
    ///
    /// - Parameters:
    ///   - email: The user's email.
    ///   - password: The user's password.
    /// - Returns: The password strength of the password.
    ///
    func passwordStrength(email: String, password: String) async -> UInt8

    /// Sets the encrypted pin and the pin protected user key.
    ///
    /// - Parameters:
    ///   - pin: The user's pin.
    ///   - requirePasswordAfterRestart: Whether to require the password after an app restart.
    ///
    func setPins(_ pin: String, requirePasswordAfterRestart: Bool) async throws

    /// Sets the active account by User Id.
    ///
    /// - Parameter userId: The user Id to be set as active.
    /// - Returns: The new active account.
    ///
    func setActiveAccount(userId: String) async throws -> Account

    /// Sets the SessionTimeoutValue.
    ///
    /// - Parameters:
    ///   - newValue: The timeout value.
    ///   - userId: The user's ID.
    ///
    func setVaultTimeout(value newValue: SessionTimeoutValue, userId: String?) async throws

    /// Attempts to unlock the user's vault with biometrics.
    ///
    func unlockVaultWithBiometrics() async throws

    /// Attempts to unlock the user's vault with the stored neverlock key.
    ///
    func unlockVaultWithNeverlockKey() async throws

    /// Attempts to unlock the user's vault with their master password.
    ///
    /// - Parameter password: The user's master password to unlock the vault.
    ///
    func unlockVaultWithPassword(password: String) async throws

    /// Unlocks the vault using the PIN.
    ///
    /// - Parameter pin: The user's PIN.
    ///
    func unlockVaultWithPIN(pin: String) async throws
}

extension AuthRepository {
    /// Checks the locked status of a user vault by user id
    ///
    ///  - Returns: A bool, true if locked, false if unlocked.
    ///
    func isLocked() async throws -> Bool {
        try await isLocked(userId: nil)
    }

    /// Logs the user out of the active account.
    ///
    func logout() async throws {
        try await logout(userId: nil)
    }

    /// Sets the SessionTimeoutValue upon the app being backgrounded.
    ///
    /// - Parameter newValue: The timeout value.
    ///
    func setVaultTimeout(value newValue: SessionTimeoutValue) async throws {
        try await setVaultTimeout(value: newValue, userId: nil)
    }
}

// MARK: - DefaultAuthRepository

/// A default implementation of an `AuthRepository`.
///
class DefaultAuthRepository {
    // MARK: Properties

    /// The services used by the application to make account related API requests.
    private let accountAPIService: AccountAPIService

    /// The service used that handles some of the auth logic.
    private let authService: AuthService

    /// The service to use system Biometrics for vault unlock.
    let biometricsRepository: BiometricsRepository

    /// The client used by the application to handle auth related encryption and decryption tasks.
    private let clientAuth: ClientAuthProtocol

    /// The client used by the application to handle encryption and decryption setup tasks.
    private let clientCrypto: ClientCryptoProtocol

    /// The client used by the application to handle account fingerprint phrase generation.
    private let clientPlatform: ClientPlatformProtocol

    /// The service used by the application to manage the environment settings.
    private let environmentService: EnvironmentService

    /// The keychain service used by this repository.
    private let keychainService: KeychainService

    /// The service used to manage syncing and updates to the user's organizations.
    private let organizationService: OrganizationService

    /// The service used by the application to manage account state.
    private let stateService: StateService

    /// The service used by the application to manage vault access.
    private let vaultTimeoutService: VaultTimeoutService

    // MARK: Initialization

    /// Initialize a `DefaultAuthRepository`.
    ///
    /// - Parameters:
    ///   - accountAPIService: The services used by the application to make account related API requests.
    ///   - authService: The service used that handles some of the auth logic.
    ///   - biometricsRepository: The service to use system Biometrics for vault unlock.
    ///   - clientAuth: The client used by the application to handle auth related encryption and decryption tasks.
    ///   - clientCrypto: The client used by the application to handle encryption and decryption setup tasks.
    ///   - clientPlatform: The client used by the application to handle generating account fingerprints.
    ///   - environmentService: The service used by the application to manage the environment settings.
    ///   - keychainService: The keychain service used by the application.
    ///   - organizationService: The service used to manage syncing and updates to the user's organizations.
    ///   - stateService: The service used by the application to manage account state.
    ///   - vaultTimeoutService: The service used by the application to manage vault access.
    ///
    init(
        accountAPIService: AccountAPIService,
        authService: AuthService,
        biometricsRepository: BiometricsRepository,
        clientAuth: ClientAuthProtocol,
        clientCrypto: ClientCryptoProtocol,
        clientPlatform: ClientPlatformProtocol,
        environmentService: EnvironmentService,
        keychainService: KeychainService,
        organizationService: OrganizationService,
        stateService: StateService,
        vaultTimeoutService: VaultTimeoutService
    ) {
        self.accountAPIService = accountAPIService
        self.authService = authService
        self.biometricsRepository = biometricsRepository
        self.clientAuth = clientAuth
        self.clientCrypto = clientCrypto
        self.clientPlatform = clientPlatform
        self.environmentService = environmentService
        self.keychainService = keychainService
        self.organizationService = organizationService
        self.stateService = stateService
        self.vaultTimeoutService = vaultTimeoutService
    }
}

// MARK: - AuthRepository

extension DefaultAuthRepository: AuthRepository {
    func allowBioMetricUnlock(_ enabled: Bool) async throws {
        try await biometricsRepository.setBiometricUnlockKey(
            authKey: enabled ? clientCrypto.getUserEncryptionKey() : nil
        )
    }

    func clearPins() async throws {
        try await stateService.clearPins()
    }

    func deleteAccount(passwordText: String) async throws {
        let hashedPassword = try await authService.hashPassword(password: passwordText, purpose: .serverAuthorization)

        _ = try await accountAPIService.deleteAccount(
            body: DeleteAccountRequestModel(masterPasswordHash: hashedPassword)
        )

        try await stateService.deleteAccount()
        await vaultTimeoutService.remove(userId: nil)
    }

    func getAccounts() async throws -> [ProfileSwitcherItem] {
        let accounts = try await stateService.getAccounts()
        return await accounts.asyncMap { account in
            await profileItem(from: account)
        }
    }

    func getActiveAccount() async throws -> ProfileSwitcherItem {
        let active = try await stateService.getActiveAccount()
        return await profileItem(from: active)
    }

    func getAccount(for userId: String) async throws -> Account {
        let accounts = try await stateService.getAccounts()
        guard let match = accounts.first(where: { account in
            account.profile.userId == userId
        }) else {
            throw StateServiceError.noAccounts
        }
        return match
    }

    func getFingerprintPhrase() async throws -> String {
        let userId = try await stateService.getActiveAccountId()
        return try await clientPlatform.userFingerprint(fingerprintMaterial: userId)
    }

    func isLocked(userId: String?) async throws -> Bool {
        try await vaultTimeoutService.isLocked(
            userId: userIdOrActive(userId)
        )
    }

    func isPinUnlockAvailable() async throws -> Bool {
        try await stateService.pinProtectedUserKey() != nil
    }

    func lockVault(userId: String?) async {
        await vaultTimeoutService.lockVault(userId: userId)
    }

    func logout(userId: String?) async throws {
        try? await biometricsRepository.setBiometricUnlockKey(authKey: nil)
        await vaultTimeoutService.remove(userId: userId)
        try await stateService.logoutAccount(userId: userId)
    }

    func passwordStrength(email: String, password: String) async -> UInt8 {
        await clientAuth.passwordStrength(password: password, email: email, additionalInputs: [])
    }

    func setActiveAccount(userId: String) async throws -> Account {
        try await stateService.setActiveAccount(userId: userId)
        await environmentService.loadURLsForActiveAccount()
        return try await stateService.getActiveAccount()
    }

    func setPins(_ pin: String, requirePasswordAfterRestart: Bool) async throws {
        let pinKey = try await clientCrypto.derivePinKey(pin: pin)
        try await stateService.setPinKeys(
            pinKeyEncryptedUserKey: pinKey.encryptedPin,
            pinProtectedUserKey: pinKey.pinProtectedUserKey,
            requirePasswordAfterRestart: requirePasswordAfterRestart
        )
    }

    func setVaultTimeout(value newValue: SessionTimeoutValue, userId: String?) async throws {
        // Ensure we have a user id.
        let id = try await userIdOrActive(userId)
        let currentValue = try? await vaultTimeoutService.sessionTimeoutValue(userId: id)
        // Set or delete the never lock key according to the current and new values.
        if case .never = newValue {
            try await keychainService.setUserAuthKey(
                for: .neverLock(userId: id),
                value: clientCrypto.getUserEncryptionKey()
            )
        } else if currentValue == .never {
            try await keychainService.deleteUserAuthKey(
                for: .neverLock(userId: id)
            )
        }

        // Then configure the vault timeout service with the correct value.
        try await vaultTimeoutService.setVaultTimeout(
            value: newValue,
            userId: id
        )
    }

    func unlockVaultWithBiometrics() async throws {
        let decryptedUserKey = try await biometricsRepository.getUserAuthKey()
        try await unlockVault(method: .decryptedKey(decryptedUserKey: decryptedUserKey))
    }

    func unlockVaultWithNeverlockKey() async throws {
        let id = try await stateService.getActiveAccountId()
        let key = KeychainItem.neverLock(userId: id)
        let neverlockKey = try await keychainService.getUserAuthKeyValue(for: key)
        try await unlockVault(method: .decryptedKey(decryptedUserKey: neverlockKey))
    }

    func unlockVaultWithPassword(password: String) async throws {
        let account = try await stateService.getActiveAccount()
        let encryptionKeys = try await stateService.getAccountEncryptionKeys(userId: account.profile.userId)
        try await unlockVault(method: .password(password: password, userKey: encryptionKeys.encryptedUserKey))
    }

    func unlockVaultWithPIN(pin: String) async throws {
        guard let pinProtectedUserKey = try await stateService.pinProtectedUserKey() else {
            throw StateServiceError.noPinProtectedUserKey
        }
        try await unlockVault(method: .pin(pin: pin, pinProtectedUserKey: pinProtectedUserKey))
    }

    // MARK: Private

    /// A function to convert an `Account` to a `ProfileSwitcherItem`
    ///
    ///   - Parameter account: The account to convert.
    ///   - Returns: The `ProfileSwitcherItem` representing the account.
    ///
    private func profileItem(from account: Account) async -> ProfileSwitcherItem {
        let isLocked = await (try? isLocked(userId: account.profile.userId)) ?? true
        let hasNeverLock = await (try? stateService
            .getVaultTimeout(userId: account.profile.userId)) == .never
        let displayAsUnlocked = !isLocked || hasNeverLock
        return ProfileSwitcherItem(
            email: account.profile.email,
            isUnlocked: displayAsUnlocked,
            userId: account.profile.userId,
            userInitials: account.initials()
                ?? ".."
        )
    }

    /// Attempts to unlock the vault with a given method.
    ///
    /// - Parameter method: The unlocking `InitUserCryptoMethod` method.
    ///
    private func unlockVault(method: InitUserCryptoMethod) async throws {
        let account = try await stateService.getActiveAccount()
        let encryptionKeys = try await stateService.getAccountEncryptionKeys()

        try await clientCrypto.initializeUserCrypto(
            req: InitUserCryptoRequest(
                kdfParams: account.kdf.sdkKdf,
                email: account.profile.email,
                privateKey: encryptionKeys.encryptedPrivateKey,
                method: method
            )
        )

        switch method {
        case .authRequest:
            break
        case .decryptedKey:
            // No-op: nothing extra to do for decryptedKey.
            break
        case let .password(password, _):
            let hashedPassword = try await authService.hashPassword(
                password: password,
                purpose: .localAuthorization
            )
            try await stateService.setMasterPasswordHash(hashedPassword)

            // If the user has a pin, but requires master password after restart, set the pin
            // protected user key in memory for future unlocks prior to app restart.
            if let pinKeyEncryptedUserKey = try await stateService.pinKeyEncryptedUserKey() {
                let pinProtectedUserKey = try await clientCrypto.derivePinUserKey(encryptedPin: pinKeyEncryptedUserKey)
                try await stateService.setPinProtectedUserKeyToMemory(pinProtectedUserKey)
            }

            // Re-enable biometrics, if required.
            let biometricUnlockStatus = try? await biometricsRepository.getBiometricUnlockStatus()
            switch biometricUnlockStatus {
            case .available(_, true, false):
                try await biometricsRepository.configureBiometricIntegrity()
                try await biometricsRepository.setBiometricUnlockKey(
                    authKey: clientCrypto.getUserEncryptionKey()
                )
            default:
                break
            }
        case .pin:
            // No-op: nothing extra to do for pin unlock.
            break
        }

        await vaultTimeoutService.unlockVault(userId: account.profile.userId)
        try await organizationService.initializeOrganizationCrypto()
    }
<<<<<<< HEAD

    private func userIdOrActive(_ maybeId: String?) async throws -> String {
        if let maybeId { return maybeId }
        return try await stateService.getActiveAccountId()
    }
=======
>>>>>>> 744105f8
}<|MERGE_RESOLUTION|>--- conflicted
+++ resolved
@@ -11,7 +11,8 @@
 
     /// Enables or disables biometric unlock for the active user.
     ///
-    /// - Parameter enabled: Whether or not the the user wants biometric auth enabled.
+    /// - Parameters:
+    ///   - enabled: Whether or not the the user wants biometric auth enabled.
     ///     If `true`, the userAuthKey is stored to the keychain and the user preference is set to false.
     ///     If `false`, any userAuthKey is deleted from the keychain and the user preference is set to false.
     ///
@@ -454,12 +455,9 @@
         await vaultTimeoutService.unlockVault(userId: account.profile.userId)
         try await organizationService.initializeOrganizationCrypto()
     }
-<<<<<<< HEAD
 
     private func userIdOrActive(_ maybeId: String?) async throws -> String {
         if let maybeId { return maybeId }
         return try await stateService.getActiveAccountId()
     }
-=======
->>>>>>> 744105f8
 }