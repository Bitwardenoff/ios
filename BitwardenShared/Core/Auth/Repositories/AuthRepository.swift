--- conflicted
+++ resolved
@@ -52,11 +52,7 @@
 
     /// Checks the locked status of a user vault by user id.
     ///
-<<<<<<< HEAD
-    ///  - Parameter userId: The userId of the account
-=======
     ///  - Parameter userId: The userId of the account.
->>>>>>> 69ec7748
     ///  - Returns: A bool, true if locked, false if unlocked.
     ///
     func isLocked(userId: String?) async throws -> Bool
@@ -310,11 +306,7 @@
         accountAPIService: AccountAPIService,
         authService: AuthService,
         biometricsRepository: BiometricsRepository,
-<<<<<<< HEAD
-        clientService: DefaultClientService,
-=======
         clientService: ClientService,
->>>>>>> 69ec7748
         environmentService: EnvironmentService,
         keychainService: KeychainRepository,
         organizationAPIService: OrganizationAPIService,
@@ -341,13 +333,8 @@
 
 extension DefaultAuthRepository: AuthRepository {
     func allowBioMetricUnlock(_ enabled: Bool) async throws {
-        let userId = try await stateService.getActiveAccountId()
         try await biometricsRepository.setBiometricUnlockKey(
-<<<<<<< HEAD
-            authKey: enabled ? clientService.clientCrypto(for: userId).getUserEncryptionKey() : nil
-=======
             authKey: enabled ? clientService.clientCrypto().getUserEncryptionKey() : nil
->>>>>>> 69ec7748
         )
     }
 
@@ -372,11 +359,7 @@
 
     func getFingerprintPhrase() async throws -> String {
         let userId = try await stateService.getActiveAccountId()
-<<<<<<< HEAD
-        return try await clientService.clientPlatform(for: userId).userFingerprint(fingerprintMaterial: userId)
-=======
         return try await clientService.clientPlatform().userFingerprint(fingerprintMaterial: userId)
->>>>>>> 69ec7748
     }
 
     func getProfilesState(
@@ -419,16 +402,7 @@
     }
 
     func passwordStrength(email: String, password: String) async throws -> UInt8 {
-<<<<<<< HEAD
-        let userId = try await stateService.getActiveAccountId()
-        return await clientService.clientAuth(for: userId).passwordStrength(
-            password: password,
-            email: email,
-            additionalInputs: []
-        )
-=======
         try await clientService.clientAuth().passwordStrength(password: password, email: email, additionalInputs: [])
->>>>>>> 69ec7748
     }
 
     func sessionTimeoutValue(userId: String?) async throws -> SessionTimeoutValue {
@@ -452,21 +426,13 @@
         let email = account.profile.email
         let kdf = account.kdf
 
-<<<<<<< HEAD
-        let keys = try await clientService.clientAuth(for: account.profile.userId).makeRegisterKeys(
-=======
         let keys = try await clientService.clientAuth().makeRegisterKeys(
->>>>>>> 69ec7748
             email: email,
             password: password,
             kdf: kdf.sdkKdf
         )
 
-<<<<<<< HEAD
-        let masterPasswordHash = try await clientService.clientAuth(for: account.profile.userId).hashPassword(
-=======
         let masterPasswordHash = try await clientService.clientAuth().hashPassword(
->>>>>>> 69ec7748
             email: email,
             password: password,
             kdfParams: kdf.sdkKdf,
@@ -494,13 +460,7 @@
                 organizationId: organizationId
             )
 
-<<<<<<< HEAD
-            let resetPasswordKey = try await clientService.clientCrypto(
-                for: account.profile.userId
-            ).enrollAdminPasswordReset(
-=======
             let resetPasswordKey = try await clientService.clientCrypto().enrollAdminPasswordReset(
->>>>>>> 69ec7748
                 publicKey: organizationKeys.publicKey
             )
 
@@ -518,12 +478,7 @@
     }
 
     func setPins(_ pin: String, requirePasswordAfterRestart: Bool) async throws {
-<<<<<<< HEAD
-        let userId = try await stateService.getActiveAccountId()
-        let pinKey = try await clientService.clientCrypto(for: userId).derivePinKey(pin: pin)
-=======
         let pinKey = try await clientService.clientCrypto().derivePinKey(pin: pin)
->>>>>>> 69ec7748
         try await stateService.setPinKeys(
             pinKeyEncryptedUserKey: pinKey.encryptedPin,
             pinProtectedUserKey: pinKey.pinProtectedUserKey,
@@ -539,11 +494,7 @@
         if case .never = newValue {
             try await keychainService.setUserAuthKey(
                 for: .neverLock(userId: id),
-<<<<<<< HEAD
-                value: clientService.clientCrypto(for: id).getUserEncryptionKey()
-=======
                 value: clientService.clientCrypto().getUserEncryptionKey()
->>>>>>> 69ec7748
             )
         } else if currentValue == .never {
             // If there is a key, delete. If not, no worries.
@@ -600,24 +551,12 @@
     }
 
     func validatePassword(_ password: String) async throws -> Bool {
-        let userId = try await stateService.getActiveAccountId()
         if let passwordHash = try await stateService.getMasterPasswordHash() {
-<<<<<<< HEAD
-            return try await clientService.clientAuth(for: userId).validatePassword(
-                password: password,
-                passwordHash: passwordHash
-            )
-        } else {
-            let encryptionKeys = try await stateService.getAccountEncryptionKeys()
-            do {
-                let passwordHash = try await clientService.clientAuth(for: userId).validatePasswordUserKey(
-=======
             return try await clientService.clientAuth().validatePassword(password: password, passwordHash: passwordHash)
         } else {
             let encryptionKeys = try await stateService.getAccountEncryptionKeys()
             do {
                 let passwordHash = try await clientService.clientAuth().validatePasswordUserKey(
->>>>>>> 69ec7748
                     password: password,
                     encryptedUserKey: encryptionKeys.encryptedUserKey
                 )
@@ -687,11 +626,7 @@
         let account = try await stateService.getActiveAccount()
         let encryptionKeys = try await stateService.getAccountEncryptionKeys()
 
-<<<<<<< HEAD
-        try await clientService.clientCrypto(for: account.profile.userId).initializeUserCrypto(
-=======
         try await clientService.clientCrypto().initializeUserCrypto(
->>>>>>> 69ec7748
             req: InitUserCryptoRequest(
                 kdfParams: account.kdf.sdkKdf,
                 email: account.profile.email,
@@ -719,15 +654,9 @@
             // If the user has a pin, but requires master password after restart, set the pin
             // protected user key in memory for future unlocks prior to app restart.
             if let pinKeyEncryptedUserKey = try await stateService.pinKeyEncryptedUserKey() {
-<<<<<<< HEAD
-                let pinProtectedUserKey = try await clientService.clientCrypto(
-                    for: account.profile.userId
-                ).derivePinUserKey(encryptedPin: pinKeyEncryptedUserKey)
-=======
                 let pinProtectedUserKey = try await clientService.clientCrypto().derivePinUserKey(
                     encryptedPin: pinKeyEncryptedUserKey
                 )
->>>>>>> 69ec7748
                 try await stateService.setPinProtectedUserKeyToMemory(pinProtectedUserKey)
             }
 
@@ -737,11 +666,7 @@
             case .available(_, true, false):
                 try await biometricsRepository.configureBiometricIntegrity()
                 try await biometricsRepository.setBiometricUnlockKey(
-<<<<<<< HEAD
-                    authKey: clientService.clientCrypto(for: account.profile.userId).getUserEncryptionKey()
-=======
                     authKey: clientService.clientCrypto().getUserEncryptionKey()
->>>>>>> 69ec7748
                 )
             default:
                 break
@@ -753,7 +678,6 @@
 
         try await vaultTimeoutService.unlockVault(userId: account.profile.userId)
         try await organizationService.initializeOrganizationCrypto()
-        clientService.assignUserClient(userId: account.profile.userId)
     }
 
     func updateMasterPassword(
@@ -763,19 +687,9 @@
         reason: ForcePasswordResetReason
     ) async throws {
         let account = try await stateService.getActiveAccount()
-<<<<<<< HEAD
-        let updatePasswordResponse = try await clientService.clientCrypto(
-            for: account.profile.userId
-        ).updatePassword(newPassword: newPassword)
-
-        let masterPasswordHash = try await clientService.clientAuth(
-            for: account.profile.userId
-        ).hashPassword(
-=======
         let updatePasswordResponse = try await clientService.clientCrypto().updatePassword(newPassword: newPassword)
 
         let masterPasswordHash = try await clientService.clientAuth().hashPassword(
->>>>>>> 69ec7748
             email: account.profile.email,
             password: currentPassword,
             kdfParams: account.kdf.sdkKdf,
