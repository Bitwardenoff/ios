--- conflicted
+++ resolved
@@ -356,7 +356,7 @@
         let account = try await stateService.getActiveAccount()
         let enrollStatus = try await organizationAPIService.getOrganizationAutoEnrollStatus(identifier: orgIdentifier)
         let organizationKeys = try await organizationAPIService.getOrganizationKeys(organizationId: enrollStatus.id)
-        let registrationKeys = try await clientAuth.makeRegisterTdeKeys(
+        let registrationKeys = try await clientService.clientAuth().makeRegisterTdeKeys(
             orgPublicKey: organizationKeys.publicKey,
             rememberDevice: rememberDevice
         )
@@ -742,12 +742,8 @@
             break
         }
 
-<<<<<<< HEAD
+        _ = try await trustDeviceService.trustDeviceIfNeeded()
         try await vaultTimeoutService.unlockVault(userId: account.profile.userId)
-=======
-        _ = try await trustDeviceService.trustDeviceIfNeeded()
-        await vaultTimeoutService.unlockVault(userId: account.profile.userId)
->>>>>>> 3e954e8c
         try await organizationService.initializeOrganizationCrypto()
     }
 
