@testable import BitwardenShared

class MockAuthRepository: AuthRepository {
    var accountsResult: Result<[ProfileSwitcherItem], Error> = .failure(StateServiceError.noAccounts)
    var activeAccountResult: Result<ProfileSwitcherItem, Error> = .failure(StateServiceError.noActiveAccount)
    var allowBiometricUnlock: Bool?
    var allowBiometricUnlockResult: Result<Void, Error> = .success(())
    var accountForItemResult: Result<Account, Error> = .failure(StateServiceError.noAccounts)
    var clearPinsCalled = false
    var deleteAccountCalled = false
<<<<<<< HEAD
    var deviceId: String = ""
    var email: String = ""
    var fingerprintPhraseResult: Result<String, Error> = .success("fingerprint")
    var initiateLoginWithDeviceResult: Result<String, Error> = .success("fingerprint")
=======
    var encryptedPin: String = "123"
    var fingerprintPhraseResult: Result<String, Error> = .success("fingerprint")
    var isPinUnlockAvailable = false
    var lockVaultUserId: String?
>>>>>>> 02be91a5
    var logoutCalled = false
    var logoutUserId: String?
    var logoutResult: Result<Void, Error> = .success(())
    var passwordStrengthEmail: String?
    var passwordStrengthPassword: String?
    var passwordStrengthResult: UInt8 = 0
    var pinProtectedUserKey = "123"
    var setActiveAccountResult: Result<Account, Error> = .failure(StateServiceError.noAccounts)
    var setPinProtectedUserKeyToMemoryCalled = false
    var unlockVaultPassword: String?
    var unlockVaultPIN: String?
    var unlockWithPasswordResult: Result<Void, Error> = .success(())
    var unlockWithPINResult: Result<Void, Error> = .success(())

    var unlockVaultResult: Result<Void, Error> = .success(())
    var unlockVaultWithBiometricsResult: Result<Void, Error> = .success(())

    func allowBioMetricUnlock(_ enabled: Bool, userId: String?) async throws {
        allowBiometricUnlock = enabled
        try allowBiometricUnlockResult.get()
    }

    func clearPins() async throws {
        clearPinsCalled = true
    }

    func deleteAccount(passwordText _: String) async throws {
        deleteAccountCalled = true
    }

    func getAccounts() async throws -> [ProfileSwitcherItem] {
        try accountsResult.get()
    }

    func getActiveAccount() async throws -> ProfileSwitcherItem {
        try activeAccountResult.get()
    }

<<<<<<< HEAD
    func getAccount(for userId: String) async throws -> Account {
=======
    func getAccount(for _: String) async throws -> Account {
>>>>>>> 02be91a5
        try accountForItemResult.get()
    }

    func getFingerprintPhrase(userId _: String?) async throws -> String {
        try fingerprintPhraseResult.get()
    }

<<<<<<< HEAD
    func initiateLoginWithDevice(deviceId: String, email: String) async throws -> String {
        self.deviceId = deviceId
        self.email = email
        return try initiateLoginWithDeviceResult.get()
=======
    func isPinUnlockAvailable() async throws -> Bool {
        isPinUnlockAvailable
>>>>>>> 02be91a5
    }

    func passwordStrength(email: String, password: String) async -> UInt8 {
        passwordStrengthEmail = email
        passwordStrengthPassword = password
        return passwordStrengthResult
    }

    func lockVault(userId: String?) async {
        lockVaultUserId = userId
    }

    func logout(userId: String?) async throws {
        logoutUserId = userId
        try await logout()
    }

    func logout() async throws {
        logoutCalled = true
        try logoutResult.get()
    }

    func setActiveAccount(userId _: String) async throws -> Account {
        try setActiveAccountResult.get()
    }

    func setPins(_ pin: String, requirePasswordAfterRestart: Bool) async throws {
        encryptedPin = pin
        pinProtectedUserKey = pin
    }

    func setPinProtectedUserKeyToMemory(_ pin: String) async throws {
        setPinProtectedUserKeyToMemoryCalled = true
    }

    func unlockVaultWithPIN(pin: String) async throws {
        unlockVaultPIN = pin
        try unlockWithPINResult.get()
    }

    func unlockVaultWithPassword(password: String) async throws {
        unlockVaultPassword = password
        try unlockWithPasswordResult.get()
    }

    func unlockVaultWithBiometrics() async throws {
        try unlockVaultWithBiometricsResult.get()
    }
}<|MERGE_RESOLUTION|>--- conflicted
+++ resolved
@@ -8,17 +8,13 @@
     var accountForItemResult: Result<Account, Error> = .failure(StateServiceError.noAccounts)
     var clearPinsCalled = false
     var deleteAccountCalled = false
-<<<<<<< HEAD
     var deviceId: String = ""
     var email: String = ""
+    var encryptedPin: String = "123"
     var fingerprintPhraseResult: Result<String, Error> = .success("fingerprint")
     var initiateLoginWithDeviceResult: Result<String, Error> = .success("fingerprint")
-=======
-    var encryptedPin: String = "123"
-    var fingerprintPhraseResult: Result<String, Error> = .success("fingerprint")
     var isPinUnlockAvailable = false
     var lockVaultUserId: String?
->>>>>>> 02be91a5
     var logoutCalled = false
     var logoutUserId: String?
     var logoutResult: Result<Void, Error> = .success(())
@@ -57,11 +53,7 @@
         try activeAccountResult.get()
     }
 
-<<<<<<< HEAD
-    func getAccount(for userId: String) async throws -> Account {
-=======
     func getAccount(for _: String) async throws -> Account {
->>>>>>> 02be91a5
         try accountForItemResult.get()
     }
 
@@ -69,15 +61,14 @@
         try fingerprintPhraseResult.get()
     }
 
-<<<<<<< HEAD
     func initiateLoginWithDevice(deviceId: String, email: String) async throws -> String {
         self.deviceId = deviceId
         self.email = email
         return try initiateLoginWithDeviceResult.get()
-=======
+    }
+
     func isPinUnlockAvailable() async throws -> Bool {
         isPinUnlockAvailable
->>>>>>> 02be91a5
     }
 
     func passwordStrength(email: String, password: String) async -> UInt8 {
