--- conflicted
+++ resolved
@@ -406,7 +406,6 @@
 
         XCTAssertEqual([account.profile.userId], stateService.accountsLoggedOut)
     }
-<<<<<<< HEAD
 
     /// `.setPinKeyEncryptedUserKey(pin:)` sets the pin key encrypted user key.
     func test_setPinKeyEncryptedUserKey() async throws {
@@ -441,7 +440,4 @@
         )
         XCTAssertEqual(vaultTimeoutService.timeoutStore, ["1": false])
     }
-}
-=======
-} // swiftlint:disable:this file_length
->>>>>>> 0fea0b8e
+} // swiftlint:disable:this file_length