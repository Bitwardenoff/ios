--- conflicted
+++ resolved
@@ -227,7 +227,6 @@
         XCTAssertTrue(value)
     }
 
-<<<<<<< HEAD
     /// `updateDisableAutoTotpCopy(_:)` updates the state service's disable auto-copy TOTP value.
     func test_updateDisableAutoTotpCopy() async throws {
         stateService.activeAccount = .fixture()
@@ -235,7 +234,8 @@
         try await subject.updateDisableAutoTotpCopy(true)
 
         try XCTAssertTrue(XCTUnwrap(stateService.disableAutoTotpCopyByUserId["1"]))
-=======
+    }
+
     /// `validatePassword(_:)` returns `true` if the master password matches the stored password hash.
     func test_validatePassword() async throws {
         stateService.activeAccount = .fixture(profile: .fixture(userId: "1"))
@@ -267,6 +267,5 @@
         let isValid = try await subject.validatePassword("not the password")
 
         XCTAssertFalse(isValid)
->>>>>>> 229cbff2
     }
 }