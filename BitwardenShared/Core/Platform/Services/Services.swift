import BitwardenSdk

/// The services provided by the `ServiceContainer`.
typealias Services = HasAPIService
    & HasAccountAPIService
    & HasAppIdService
    & HasAppSettingsStore
    & HasAuthAPIService
    & HasAuthRepository
    & HasAuthService
    & HasBiometricsService
    & HasCameraService
    & HasCaptchaService
    & HasClientAuth
    & HasDeviceAPIService
    & HasEnvironmentService
    & HasErrorReporter
    & HasFileAPIService
    & HasGeneratorRepository
<<<<<<< HEAD
    & HasNotificationCenterService
=======
    & HasNotificationService
>>>>>>> 6c837d3b
    & HasPasteboardService
    & HasSendRepository
    & HasSettingsRepository
    & HasStateService
    & HasSystemDevice
    & HasTOTPService
    & HasTimeProvider
    & HasTwoStepLoginService
    & HasVaultRepository
    & HasVaultTimeoutService
    & HasWatchService

/// Protocol for an object that provides an `AccountAPIService`.
///
protocol HasAccountAPIService {
    /// The services used by the application to make account related API requests.
    var accountAPIService: AccountAPIService { get }
}

/// Protocol for an object that provides an `APIService`.
///
protocol HasAPIService {
    /// The service used by the application to make API requests.
    var apiService: APIService { get }
}

/// Protocol for an object that provides an `AppIdService`.
///
protocol HasAppIdService {
    /// The service used by the application to manage the app's ID.
    var appIdService: AppIdService { get }
}

/// Protocol for an object that provides an `AppSettingsStore`.
///
protocol HasAppSettingsStore {
    /// The service used by the application to persist app setting values.
    var appSettingsStore: AppSettingsStore { get }
}

/// Protocol for an object that provides an `AuthAPIService`.
///
protocol HasAuthAPIService {
    /// The service used by the application to make auth-related API requests.
    var authAPIService: AuthAPIService { get }
}

/// Protocol for an object that provides an `AuthRepository`.
///
protocol HasAuthRepository {
    /// The repository used by the application to manage auth data for the UI layer.
    var authRepository: AuthRepository { get }
}

/// Protocol for an object that provides an `AuthService`.
///
protocol HasAuthService {
    /// The service used by the application to handle authentication tasks.
    var authService: AuthService { get }
}

/// Protocol for obtaining the device's biometric authentication type.
///
protocol HasBiometricsService {
    /// The service used to obtain the available authentication policies and access controls for the user's device.
    var biometricsService: BiometricsService { get }
}

/// Protocol for an object that provides a `CameraService`.
///
protocol HasCameraService {
    /// The service used by the application to query for and request camera authorization.
    var cameraService: CameraService { get }
}

/// Protocol for an object that provides a `CaptchaService`.
///
protocol HasCaptchaService {
    /// The service used by the application to generate captcha related artifacts.
    var captchaService: CaptchaService { get }
}

/// Protocol for an object that provides a `ClientAuth`.
///
protocol HasClientAuth {
    /// The client used by the application to handle auth related encryption and decryption tasks.
    var clientAuth: ClientAuthProtocol { get }
}

/// Protocol for an object that provides a `DeviceAPIService`.
///
protocol HasDeviceAPIService {
    /// The service used by the application to make device-related API requests.
    var deviceAPIService: DeviceAPIService { get }
}

/// Protocol for an object that provides an `EnvironmentService`.
///
protocol HasEnvironmentService {
    /// The service used by the application to manage the environment settings.
    var environmentService: EnvironmentService { get }
}

/// Protocol for an object that provides an `ErrorReporter`.
///
protocol HasErrorReporter {
    /// The service used by the application to report non-fatal errors.
    var errorReporter: ErrorReporter { get }
}

/// Protocol for an object that provides a `FileAPIService`.
///
protocol HasFileAPIService {
    /// The service used by the application to make file-related API requests.
    var fileAPIService: FileAPIService { get }
}

/// Protocol for an object that provides a `GeneratorRepository`.
///
protocol HasGeneratorRepository {
    /// The repository used by the application to manage generator data for the UI layer.
    var generatorRepository: GeneratorRepository { get }
}

/// Protocol for an object that provides a `NotificationService`.
///
protocol HasNotificationService {
    /// The service used by the application to handle notifications.
    var notificationService: NotificationService { get }
}

/// Protocol for an object that provides a `PasteboardService`.
///
protocol HasPasteboardService {
    /// The service used by the application for sharing data with other apps.
    var pasteboardService: PasteboardService { get }
}

/// Protocol for an object that provides a `NotificationCenterService`.
///
protocol HasNotificationCenterService {
    /// The service used by the application to access the system's notification center.
    var notificationCenterService: NotificationCenterService { get }
}

/// Protocol for an object that provides a `SendRepository`.
///
protocol HasSendRepository {
    /// The repository used by the application to manage send data for the UI layer.
    var sendRepository: SendRepository { get }
}

/// Protocol for an object that provides a `SettingsRepository`.
///
protocol HasSettingsRepository {
    /// The repository used by the application to manage data and services access for the UI layer.
    var settingsRepository: SettingsRepository { get }
}

/// Protocol for an object that provides a `StateService`.
///
protocol HasStateService {
    /// The service used by the application to manage account state.
    var stateService: StateService { get }
}

/// Protocol for an object that provides a `SystemDevice`.
///
protocol HasSystemDevice {
    /// The object used by the application to retrieve information about this device.
    var systemDevice: SystemDevice { get }
}

/// Protocol for an object that provides a `TimeProvider`.
///
protocol HasTimeProvider {
    /// Provides the present time for TOTP Code Calculation.
    var timeProvider: TimeProvider { get }
}

/// Protocol for an object that provides a `TOTPService`.
///
protocol HasTOTPService {
    /// A service used to validate authentication keys and generate TOTP codes.
    var totpService: TOTPService { get }
}

/// Protocol for an object that provides a `TwoStepLoginService`.
///
protocol HasTwoStepLoginService {
    /// The service used by the application to generate a two step login URL.
    var twoStepLoginService: TwoStepLoginService { get }
}

/// Protocol for an object that provides a `VaultRepository`.
///
protocol HasVaultRepository {
    /// The repository used by the application to manage vault data for the UI layer.
    var vaultRepository: VaultRepository { get }
}

/// Protocol for an object that provides a `VaultTimeoutService`.
///
protocol HasVaultTimeoutService {
    /// The repository used by the application to manage timeouts for vault access for all accounts.
    var vaultTimeoutService: VaultTimeoutService { get }
}

/// Protocol for an object that provides a `WatchService`.
///
protocol HasWatchService {
    /// The service used by the application to connect to and communicate with the watch app.
    var watchService: WatchService { get }
}<|MERGE_RESOLUTION|>--- conflicted
+++ resolved
@@ -17,11 +17,8 @@
     & HasErrorReporter
     & HasFileAPIService
     & HasGeneratorRepository
-<<<<<<< HEAD
     & HasNotificationCenterService
-=======
     & HasNotificationService
->>>>>>> 6c837d3b
     & HasPasteboardService
     & HasSendRepository
     & HasSettingsRepository
