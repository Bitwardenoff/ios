--- conflicted
+++ resolved
@@ -10,12 +10,9 @@
     & HasCaptchaService
     & HasClientAuth
     & HasDeviceAPIService
-<<<<<<< HEAD
+    & HasGeneratorRepository
     & HasSettingsRepository
     & HasStateService
-=======
-    & HasGeneratorRepository
->>>>>>> 36b3b16d
     & HasSystemDevice
     & HasVaultRepository
 
@@ -87,7 +84,13 @@
     var deviceAPIService: DeviceAPIService { get }
 }
 
-<<<<<<< HEAD
+/// Protocol for an object that provides a `GeneratorRepository`.
+///
+protocol HasGeneratorRepository {
+    /// The repository used by the application to manage generator data for the UI layer.
+    var generatorRepository: GeneratorRepository { get }
+}
+
 /// Protocol for an object that provides a `SettingsRepository`.
 ///
 protocol HasSettingsRepository {
@@ -100,13 +103,6 @@
 protocol HasStateService {
     /// The service used by the application to manage account state.
     var stateService: StateService { get }
-=======
-/// Protocol for an object that provides a `GeneratorRepository`.
-///
-protocol HasGeneratorRepository {
-    /// The repository used by the application to manage generator data for the UI layer.
-    var generatorRepository: GeneratorRepository { get }
->>>>>>> 36b3b16d
 }
 
 /// Protocol for an object that provides a `SystemDevice`.
