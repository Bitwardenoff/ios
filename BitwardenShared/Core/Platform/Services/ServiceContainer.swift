import BitwardenSdk
import UIKit

/// The `ServiceContainer` contains the list of services used by the app. This can be injected into
/// `Coordinator`s throughout the app which build processors. A `Processor` can define which
/// services it needs access to by defining a typealias containing a list of services.
///
/// For example:
///
///     class ExampleProcessor: StateProcessor<ExampleState, ExampleAction, Void> {
///         typealias Services = HasExampleService
///             & HasExampleRepository
///     }
///
public class ServiceContainer: Services {
    // MARK: Properties

    /// The service used by the application to make API requests.
    let apiService: APIService

    /// The service used by the application to manage the app's ID.
    let appIdService: AppIdService

    /// The service used by the application to persist app setting values.
    let appSettingsStore: AppSettingsStore

    /// The repository used by the application to manage auth data for the UI layer.
    let authRepository: AuthRepository

    /// The service used by the application to retrieve the current base url for API requests.
    let baseUrlService: BaseUrlService

    /// The service used to obtain the available authentication policies and access controls for the user's device.
    let biometricsService: BiometricsService

    /// The service used by the application to generate captcha related artifacts.
    let captchaService: CaptchaService

    /// The service used by the application to query for and request camera authorization.
    let cameraAuthorizationService: CameraAuthorizationService

    /// The service used by the application to handle encryption and decryption tasks.
    let clientService: ClientService

    /// The service used by the application to report non-fatal errors.
    let errorReporter: ErrorReporter

    /// The repository used by the application to manage generator data for the UI layer.
    let generatorRepository: GeneratorRepository

    /// The service used by the application for sharing data with other apps.
    let pasteboardService: PasteboardService

    /// The repository used by the application to manage data for the UI layer.
    let settingsRepository: SettingsRepository

    /// The service used by the application to manage account state.
    let stateService: StateService

    /// The object used by the application to retrieve information about this device.
    let systemDevice: SystemDevice

    /// The service used by the application to manage account access tokens.
    let tokenService: TokenService

    /// The service used by the application to generate a two step login URL.
    let twoStepLoginService: TwoStepLoginService

    /// The repository used by the application to manage vault data for the UI layer.
    let vaultRepository: VaultRepository

    /// The service used by the application to manage vault access.
    let vaultTimeoutService: VaultTimeoutService

    // MARK: Initialization

    /// Initialize a `ServiceContainer`.
    ///
    /// - Parameters:
    ///   - apiService: The service used by the application to make API requests.
    ///   - appSettingsStore: The service used by the application to persist app setting values.
    ///   - authRepository: The repository used by the application to manage auth data for the UI layer.
    ///   - baseUrlService: The service used by the application to retrieve the current base url for API requests.
    ///   - biometricsService: The service used to obtain the available authentication policies
    ///   and access controls for the user's device.
    ///   - captchaService: The service used by the application to create captcha related artifacts.
    ///   - cameraAuthorizationService: The service used by the application to query for and request
    ///     camera authorization.
    ///   - clientService: The service used by the application to handle encryption and decryption tasks.
    ///   - errorReporter: The service used by the application to report non-fatal errors.
    ///   - generatorRepository: The repository used by the application to manage generator data for the UI layer.
    ///   - pasteboardService: The service used by the application for sharing data with other apps.
    ///   - settingsRepository: The repository used by the application to manage data for the UI layer.
    ///   - stateService: The service used by the application to manage account state.
    ///   - systemDevice: The object used by the application to retrieve information about this device.
    ///   - tokenService: The service used by the application to manage account access tokens.
    ///   - twoStepLoginService: The service used by the application to generate a two step login URL.
    ///   - vaultRepository: The repository used by the application to manage vault data for the UI layer.
    ///   - vaultTimeoutService: The service used by the application to manage vault access.
    ///
    init(
        apiService: APIService,
        appSettingsStore: AppSettingsStore,
        authRepository: AuthRepository,
        baseUrlService: BaseUrlService,
        biometricsService: BiometricsService,
        captchaService: CaptchaService,
        cameraAuthorizationService: CameraAuthorizationService,
        clientService: ClientService,
        errorReporter: ErrorReporter,
        generatorRepository: GeneratorRepository,
        pasteboardService: PasteboardService,
        settingsRepository: SettingsRepository,
        stateService: StateService,
        systemDevice: SystemDevice,
        tokenService: TokenService,
        twoStepLoginService: TwoStepLoginService,
        vaultRepository: VaultRepository,
        vaultTimeoutService: VaultTimeoutService
    ) {
        self.apiService = apiService
        self.appSettingsStore = appSettingsStore
        self.authRepository = authRepository
        self.baseUrlService = baseUrlService
        self.biometricsService = biometricsService
        self.captchaService = captchaService
        self.cameraAuthorizationService = cameraAuthorizationService
        self.clientService = clientService
        self.errorReporter = errorReporter
        self.generatorRepository = generatorRepository
        self.pasteboardService = pasteboardService
        self.settingsRepository = settingsRepository
        self.stateService = stateService
        self.systemDevice = systemDevice
        self.tokenService = tokenService
        self.twoStepLoginService = twoStepLoginService
        self.vaultRepository = vaultRepository
        self.vaultTimeoutService = vaultTimeoutService

        appIdService = AppIdService(appSettingStore: appSettingsStore)
    }

    /// A convenience initializer to initialize the `ServiceContainer` with the default services.
    ///
    /// - Parameter errorReporter: The service used by the application to report non-fatal errors.
    ///
    public convenience init(errorReporter: ErrorReporter) { // swiftlint:disable:this function_body_length
        let appSettingsStore = DefaultAppSettingsStore(
            userDefaults: UserDefaults(suiteName: Bundle.main.groupIdentifier)!
        )
        let baseUrlService = DefaultBaseUrlService(
            baseUrl: URL(string: "https://vault.bitwarden.com")!
        )

        let biometricsService = DefaultBiometricsService()
        let clientService = DefaultClientService()
        let stateService = DefaultStateService(appSettingsStore: appSettingsStore)
        let tokenService = DefaultTokenService(stateService: stateService)
        let apiService = APIService(baseUrlService: baseUrlService, tokenService: tokenService)
<<<<<<< HEAD

        let vaultTimeoutService = DefaultVaultTimeoutService(stateService: stateService)
=======
        let twoStepLoginService = DefaultTwoStepLoginService(baseUrlService: baseUrlService)
        let vaultTimeoutService = DefaultVaultTimeoutService()
>>>>>>> 576c3dce

        let authRepository = DefaultAuthRepository(
            clientCrypto: clientService.clientCrypto(),
            stateService: stateService,
            vaultTimeoutService: vaultTimeoutService
        )

        let generatorRepository = DefaultGeneratorRepository(
            clientGenerators: clientService.clientGenerator(),
            stateService: stateService
        )

        let settingsRepository = DefaultSettingsRepository(
            stateService: stateService,
            vaultTimeoutService: vaultTimeoutService
        )

        let vaultRepository = DefaultVaultRepository(
            cipherAPIService: apiService,
            clientVault: clientService.clientVault(),
            stateService: stateService,
            syncAPIService: apiService,
            vaultTimeoutService: vaultTimeoutService
        )

        self.init(
            apiService: apiService,
            appSettingsStore: appSettingsStore,
            authRepository: authRepository,
            baseUrlService: baseUrlService,
            biometricsService: biometricsService,
            captchaService: DefaultCaptchaService(baseUrlService: baseUrlService),
            cameraAuthorizationService: DefaultCameraAuthorizationService(),
            clientService: clientService,
            errorReporter: errorReporter,
            generatorRepository: generatorRepository,
            pasteboardService: DefaultPasteboardService(),
            settingsRepository: settingsRepository,
            stateService: stateService,
            systemDevice: UIDevice.current,
            tokenService: tokenService,
            twoStepLoginService: twoStepLoginService,
            vaultRepository: vaultRepository,
            vaultTimeoutService: vaultTimeoutService
        )
    }
}

extension ServiceContainer {
    var accountAPIService: AccountAPIService {
        apiService
    }

    var authAPIService: AuthAPIService {
        apiService
    }

    var deviceAPIService: DeviceAPIService {
        apiService
    }

    var clientAuth: ClientAuthProtocol {
        clientService.clientAuth()
    }

    var clientCrypto: ClientCryptoProtocol {
        clientService.clientCrypto()
    }
}<|MERGE_RESOLUTION|>--- conflicted
+++ resolved
@@ -157,13 +157,10 @@
         let stateService = DefaultStateService(appSettingsStore: appSettingsStore)
         let tokenService = DefaultTokenService(stateService: stateService)
         let apiService = APIService(baseUrlService: baseUrlService, tokenService: tokenService)
-<<<<<<< HEAD
+
+        let twoStepLoginService = DefaultTwoStepLoginService(baseUrlService: baseUrlService)
 
         let vaultTimeoutService = DefaultVaultTimeoutService(stateService: stateService)
-=======
-        let twoStepLoginService = DefaultTwoStepLoginService(baseUrlService: baseUrlService)
-        let vaultTimeoutService = DefaultVaultTimeoutService()
->>>>>>> 576c3dce
 
         let authRepository = DefaultAuthRepository(
             clientCrypto: clientService.clientCrypto(),
