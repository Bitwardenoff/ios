import BitwardenSdk
import UIKit

/// The `ServiceContainer` contains the list of services used by the app. This can be injected into
/// `Coordinator`s throughout the app which build processors. A `Processor` can define which
/// services it needs access to by defining a typealias containing a list of services.
///
/// For example:
///
///     class ExampleProcessor: StateProcessor<ExampleState, ExampleAction, Void> {
///         typealias Services = HasExampleService
///             & HasExampleRepository
///     }
///
public class ServiceContainer: Services {
    // MARK: Properties

    /// The service used by the application to make API requests.
    let apiService: APIService

    /// The service used by the application to manage the app's ID.
    let appIdService: AppIdService

    /// The service used by the application to persist app setting values.
    let appSettingsStore: AppSettingsStore

    /// The repository used by the application to manage auth data for the UI layer.
    let authRepository: AuthRepository

    /// The service used by the application to retrieve the current base url for API requests.
    let baseUrlService: BaseUrlService

    /// The service used by the application to generate captcha related artifacts.
    let captchaService: CaptchaService

    /// The service used by the application to handle encryption and decryption tasks.
    let clientService: ClientService

    /// The repository used by the application to manage generator data for the UI layer.
    let generatorRepository: GeneratorRepository

    /// The service used by the application to manage account state.
    let stateService: StateService

    /// The object used by the application to retrieve information about this device.
    let systemDevice: SystemDevice

    /// The service used by the application to manage account access tokens.
    let tokenService: TokenService

    /// The repository used by the application to manage vault data for the UI layer.
    let vaultRepository: VaultRepository

    // MARK: Initialization

    /// Initialize a `ServiceContainer`.
    ///
    /// - Parameters:
    ///   - apiService: The service used by the application to make API requests.
    ///   - appSettingsStore: The service used by the application to persist app setting values.
    ///   - authRepository: The repository used by the application to manage auth data for the UI layer.
    ///   - baseUrlService: The service used by the application to retrieve the current base url for API requests.
    ///   - captchaService: The service used by the application to create captcha related artifacts.
    ///   - clientService: The service used by the application to handle encryption and decryption tasks.
    ///   - generatorRepository: The repository used by the application to manage generator data for the UI layer.
    ///   - stateService: The service used by the application to manage account state.
    ///   - systemDevice: The object used by the application to retrieve information about this device.
    ///   - tokenService: The service used by the application to manage account access tokens.
    ///
    init(
        apiService: APIService,
        appSettingsStore: AppSettingsStore,
        authRepository: AuthRepository,
        baseUrlService: BaseUrlService,
        captchaService: CaptchaService,
        clientService: ClientService,
        generatorRepository: GeneratorRepository,
        stateService: StateService,
        systemDevice: SystemDevice,
        tokenService: TokenService
    ) {
        self.apiService = apiService
        self.appSettingsStore = appSettingsStore
        self.authRepository = authRepository
        self.baseUrlService = baseUrlService
        self.captchaService = captchaService
        self.clientService = clientService
        self.generatorRepository = generatorRepository
        self.stateService = stateService
        self.systemDevice = systemDevice
        self.tokenService = tokenService

        appIdService = AppIdService(appSettingStore: appSettingsStore)
        vaultRepository = DefaultVaultRepository(
            clientVault: clientService.clientVault(),
            syncAPIService: apiService
        )
    }

    /// A convenience initializer to initialize the `ServiceContainer` with the default services.
    ///
    public convenience init() {
        let appSettingsStore = DefaultAppSettingsStore(
            userDefaults: UserDefaults(suiteName: Bundle.main.groupIdentifier)!
        )
        let baseUrlService = DefaultBaseUrlService(
            baseUrl: URL(string: "https://vault.bitwarden.com")!
        )

        let clientService = DefaultClientService()
        let stateService = DefaultStateService(appSettingsStore: appSettingsStore)
        let tokenService = DefaultTokenService(stateService: stateService)

<<<<<<< HEAD
        let generatorRepository = DefaultGeneratorRepository()
=======
        let authRepository = DefaultAuthRepository(
            clientCrypto: clientService.clientCrypto(),
            stateService: stateService
        )
>>>>>>> c3364d77

        self.init(
            apiService: APIService(baseUrlService: baseUrlService, tokenService: tokenService),
            appSettingsStore: appSettingsStore,
            authRepository: authRepository,
            baseUrlService: baseUrlService,
            captchaService: DefaultCaptchaService(baseUrlService: baseUrlService),
            clientService: clientService,
            generatorRepository: generatorRepository,
            stateService: stateService,
            systemDevice: UIDevice.current,
            tokenService: tokenService
        )
    }
}

extension ServiceContainer {
    var accountAPIService: AccountAPIService {
        apiService
    }

    var authAPIService: AuthAPIService {
        apiService
    }

    var deviceAPIService: DeviceAPIService {
        apiService
    }

    var clientAuth: ClientAuthProtocol {
        clientService.clientAuth()
    }

    var clientCrypto: ClientCryptoProtocol {
        clientService.clientCrypto()
    }
}<|MERGE_RESOLUTION|>--- conflicted
+++ resolved
@@ -111,14 +111,11 @@
         let stateService = DefaultStateService(appSettingsStore: appSettingsStore)
         let tokenService = DefaultTokenService(stateService: stateService)
 
-<<<<<<< HEAD
-        let generatorRepository = DefaultGeneratorRepository()
-=======
         let authRepository = DefaultAuthRepository(
             clientCrypto: clientService.clientCrypto(),
             stateService: stateService
         )
->>>>>>> c3364d77
+        let generatorRepository = DefaultGeneratorRepository()
 
         self.init(
             apiService: APIService(baseUrlService: baseUrlService, tokenService: tokenService),
