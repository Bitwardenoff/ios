import BitwardenSdk
import UIKit

/// The `ServiceContainer` contains the list of services used by the app. This can be injected into
/// `Coordinator`s throughout the app which build processors. A `Processor` can define which
/// services it needs access to by defining a typealias containing a list of services.
///
/// For example:
///
///     class ExampleProcessor: StateProcessor<ExampleState, ExampleAction, Void> {
///         typealias Services = HasExampleService
///             & HasExampleRepository
///     }
///
public class ServiceContainer: Services {
    // MARK: Properties

    /// The service used by the application to make API requests.
    let apiService: APIService

    /// The service used by the application to manage the app's ID.
    let appIdService: AppIdService

    /// The service used by the application to persist app setting values.
    let appSettingsStore: AppSettingsStore

    /// The repository used by the application to manage auth data for the UI layer.
    let authRepository: AuthRepository

    /// The service used by the application to retrieve the current base url for API requests.
    let baseUrlService: BaseUrlService

    /// The service used to obtain the available authentication policies and access controls for the user's device.
    let biometricsService: BiometricsService

    /// The service used by the application to generate captcha related artifacts.
    let captchaService: CaptchaService

    /// The service used by the application to query for and request camera authorization.
    let cameraAuthorizationService: CameraAuthorizationService

    /// The service used by the application to handle encryption and decryption tasks.
    let clientService: ClientService

    /// The service used by the application to manage the environment settings.
    let environmentService: EnvironmentService

    /// The service used by the application to report non-fatal errors.
    let errorReporter: ErrorReporter

    /// The repository used by the application to manage generator data for the UI layer.
    let generatorRepository: GeneratorRepository

    /// The service used by the application for sharing data with other apps.
    let pasteboardService: PasteboardService

    /// The repository used by the application to manage data for the UI layer.
    let settingsRepository: SettingsRepository

    /// The service used by the application to manage account state.
    let stateService: StateService

    /// The object used by the application to retrieve information about this device.
    let systemDevice: SystemDevice

    /// The service used by the application to manage account access tokens.
    let tokenService: TokenService

    /// The service used by the application to generate a two step login URL.
    let twoStepLoginService: TwoStepLoginService

    /// The repository used by the application to manage vault data for the UI layer.
    let vaultRepository: VaultRepository

    /// The service used by the application to manage vault access.
    let vaultTimeoutService: VaultTimeoutService

    // MARK: Initialization

    /// Initialize a `ServiceContainer`.
    ///
    /// - Parameters:
    ///   - apiService: The service used by the application to make API requests.
    ///   - appSettingsStore: The service used by the application to persist app setting values.
    ///   - authRepository: The repository used by the application to manage auth data for the UI layer.
    ///   - baseUrlService: The service used by the application to retrieve the current base url for API requests.
    ///   - biometricsService: The service used to obtain the available authentication policies
    ///     and access controls for the user's device.
    ///   - captchaService: The service used by the application to create captcha related artifacts.
    ///   - cameraAuthorizationService: The service used by the application to query for and request
    ///     camera authorization.
    ///   - clientService: The service used by the application to handle encryption and decryption tasks.
    ///   - environmentService: The service used by the application to manage the environment settings.
    ///   - errorReporter: The service used by the application to report non-fatal errors.
    ///   - generatorRepository: The repository used by the application to manage generator data for the UI layer.
    ///   - pasteboardService: The service used by the application for sharing data with other apps.
    ///   - settingsRepository: The repository used by the application to manage data for the UI layer.
    ///   - stateService: The service used by the application to manage account state.
    ///   - systemDevice: The object used by the application to retrieve information about this device.
    ///   - tokenService: The service used by the application to manage account access tokens.
    ///   - twoStepLoginService: The service used by the application to generate a two step login URL.
    ///   - vaultRepository: The repository used by the application to manage vault data for the UI layer.
    ///   - vaultTimeoutService: The service used by the application to manage vault access.
    ///
    init(
        apiService: APIService,
        appSettingsStore: AppSettingsStore,
        authRepository: AuthRepository,
        baseUrlService: BaseUrlService,
        biometricsService: BiometricsService,
        captchaService: CaptchaService,
        cameraAuthorizationService: CameraAuthorizationService,
        clientService: ClientService,
        environmentService: EnvironmentService,
        errorReporter: ErrorReporter,
        generatorRepository: GeneratorRepository,
        pasteboardService: PasteboardService,
        settingsRepository: SettingsRepository,
        stateService: StateService,
        systemDevice: SystemDevice,
        tokenService: TokenService,
        twoStepLoginService: TwoStepLoginService,
        vaultRepository: VaultRepository,
        vaultTimeoutService: VaultTimeoutService
    ) {
        self.apiService = apiService
        self.appSettingsStore = appSettingsStore
        self.authRepository = authRepository
        self.baseUrlService = baseUrlService
        self.biometricsService = biometricsService
        self.captchaService = captchaService
        self.cameraAuthorizationService = cameraAuthorizationService
        self.clientService = clientService
        self.environmentService = environmentService
        self.errorReporter = errorReporter
        self.generatorRepository = generatorRepository
        self.pasteboardService = pasteboardService
        self.settingsRepository = settingsRepository
        self.stateService = stateService
        self.systemDevice = systemDevice
        self.tokenService = tokenService
        self.twoStepLoginService = twoStepLoginService
        self.vaultRepository = vaultRepository
        self.vaultTimeoutService = vaultTimeoutService

        appIdService = AppIdService(appSettingStore: appSettingsStore)
    }

    /// A convenience initializer to initialize the `ServiceContainer` with the default services.
    ///
    /// - Parameter errorReporter: The service used by the application to report non-fatal errors.
    ///
    public convenience init(errorReporter: ErrorReporter) { // swiftlint:disable:this function_body_length
        let appSettingsStore = DefaultAppSettingsStore(
            userDefaults: UserDefaults(suiteName: Bundle.main.groupIdentifier)!
        )
        let baseUrlService = DefaultBaseUrlService(
            baseUrl: URL(string: "https://vault.bitwarden.com")!
        )

        let biometricsService = DefaultBiometricsService()
        let clientService = DefaultClientService()
<<<<<<< HEAD
        let dataStore = DataStore(errorReporter: errorReporter)
        let stateService = DefaultStateService(appSettingsStore: appSettingsStore, dataStore: dataStore)
=======
        let stateService = DefaultStateService(appSettingsStore: appSettingsStore)
        let environmentService = DefaultEnvironmentService(stateService: stateService)
>>>>>>> cb403450
        let tokenService = DefaultTokenService(stateService: stateService)
        let apiService = APIService(environmentService: environmentService, tokenService: tokenService)

        let twoStepLoginService = DefaultTwoStepLoginService(baseUrlService: baseUrlService)

        let vaultTimeoutService = DefaultVaultTimeoutService(stateService: stateService)

        let authRepository = DefaultAuthRepository(
            accountAPIService: apiService,
            clientAuth: clientService.clientAuth(),
            clientCrypto: clientService.clientCrypto(),
            environmentService: environmentService,
            stateService: stateService,
            vaultTimeoutService: vaultTimeoutService
        )

        let generatorRepository = DefaultGeneratorRepository(
            clientGenerators: clientService.clientGenerator(),
            clientVaultService: clientService.clientVault(),
            dataStore: dataStore,
            stateService: stateService
        )

        let settingsRepository = DefaultSettingsRepository(
            stateService: stateService,
            vaultTimeoutService: vaultTimeoutService
        )

        let vaultRepository = DefaultVaultRepository(
            cipherAPIService: apiService,
            clientCrypto: clientService.clientCrypto(),
            clientVault: clientService.clientVault(),
            errorReporter: errorReporter,
            stateService: stateService,
            syncAPIService: apiService,
            vaultTimeoutService: vaultTimeoutService
        )

        self.init(
            apiService: apiService,
            appSettingsStore: appSettingsStore,
            authRepository: authRepository,
            baseUrlService: baseUrlService,
            biometricsService: biometricsService,
            captchaService: DefaultCaptchaService(baseUrlService: baseUrlService),
            cameraAuthorizationService: DefaultCameraAuthorizationService(),
            clientService: clientService,
            environmentService: environmentService,
            errorReporter: errorReporter,
            generatorRepository: generatorRepository,
            pasteboardService: DefaultPasteboardService(),
            settingsRepository: settingsRepository,
            stateService: stateService,
            systemDevice: UIDevice.current,
            tokenService: tokenService,
            twoStepLoginService: twoStepLoginService,
            vaultRepository: vaultRepository,
            vaultTimeoutService: vaultTimeoutService
        )
    }
}

extension ServiceContainer {
    var accountAPIService: AccountAPIService {
        apiService
    }

    var authAPIService: AuthAPIService {
        apiService
    }

    var deviceAPIService: DeviceAPIService {
        apiService
    }

    var clientAuth: ClientAuthProtocol {
        clientService.clientAuth()
    }

    var clientCrypto: ClientCryptoProtocol {
        clientService.clientCrypto()
    }
}<|MERGE_RESOLUTION|>--- conflicted
+++ resolved
@@ -160,13 +160,9 @@
 
         let biometricsService = DefaultBiometricsService()
         let clientService = DefaultClientService()
-<<<<<<< HEAD
         let dataStore = DataStore(errorReporter: errorReporter)
         let stateService = DefaultStateService(appSettingsStore: appSettingsStore, dataStore: dataStore)
-=======
-        let stateService = DefaultStateService(appSettingsStore: appSettingsStore)
         let environmentService = DefaultEnvironmentService(stateService: stateService)
->>>>>>> cb403450
         let tokenService = DefaultTokenService(stateService: stateService)
         let apiService = APIService(environmentService: environmentService, tokenService: tokenService)
 
