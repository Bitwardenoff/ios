--- conflicted
+++ resolved
@@ -254,11 +254,8 @@
 
         let sendRepository = DefaultSendRepository(
             clientVault: clientService.clientVault(),
-<<<<<<< HEAD
             sendAPIService: apiService,
-=======
-            stateService: stateService,
->>>>>>> 7cd13e18
+            stateService: stateService,
             syncService: syncService
         )
 
