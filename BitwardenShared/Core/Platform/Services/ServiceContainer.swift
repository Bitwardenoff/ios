--- conflicted
+++ resolved
@@ -212,11 +212,8 @@
         let settingsService = DefaultSettingsService(settingsDataStore: dataStore, stateService: stateService)
         let tokenService = DefaultTokenService(stateService: stateService)
         let apiService = APIService(environmentService: environmentService, tokenService: tokenService)
-<<<<<<< HEAD
+        let captchaService = DefaultCaptchaService(environmentService: environmentService, stateService: stateService)
         let notificationCenterService = DefaultNotificationCenterService()
-=======
-        let captchaService = DefaultCaptchaService(environmentService: environmentService, stateService: stateService)
->>>>>>> 338f8dfe
 
         let cipherService = DefaultCipherService(
             cipherAPIService: apiService,
