--- conflicted
+++ resolved
@@ -421,14 +421,14 @@
         XCTAssertFalse(value)
     }
 
-<<<<<<< HEAD
     /// `.getTimeoutAction(userId:)` returns the session timeout action.
     func test_getTimeoutAction() async throws {
         try await subject.setTimeoutAction(action: .logout, userId: "1")
 
         let action = try await subject.getTimeoutAction(userId: "1")
         XCTAssertEqual(action, .logout)
-=======
+    }
+
     /// `getUnsuccessfulUnlockAttempts(userId:)` gets the unsuccessful unlock attempts for the account.
     func test_getUnsuccessfulUnlockAttempts() async throws {
         await subject.addAccount(.fixture(profile: .fixture(userId: "1")))
@@ -437,7 +437,6 @@
 
         let unsuccessfulUnlockAttempts = try await subject.getUnsuccessfulUnlockAttempts(userId: "1")
         XCTAssertEqual(unsuccessfulUnlockAttempts, 4)
->>>>>>> 338f8dfe
     }
 
     /// `getUsernameGenerationOptions()` gets the saved username generation options for the account.
@@ -953,7 +952,6 @@
         XCTAssertEqual(appSettingsStore.usernameGenerationOptions["2"], options2)
     }
 
-<<<<<<< HEAD
     /// `.setActiveAccount(userId:)` sets the action that occurs when there's a session timeout.
     func test_setTimeoutAction() async throws {
         let account = Account.fixture()
@@ -977,7 +975,8 @@
 
         try await subject.setVaultTimeout(value: 20, userId: "1")
         XCTAssertEqual(appSettingsStore.vaultTimeout["1"], 20)
-=======
+    }
+
     /// `showWebIconsPublisher()` returns a publisher for the show web icons value.
     func test_showWebIconsPublisher() async {
         var publishedValues = [Bool]()
@@ -990,6 +989,5 @@
         await subject.setShowWebIcons(false)
 
         XCTAssertEqual(publishedValues, [true, false])
->>>>>>> 338f8dfe
     }
 } // swiftlint:disable:this file_length