import BitwardenSdk
import Combine
import WatchConnectivity

// MARK: - WatchService

/// The service used to connect to and communicate with the watch app.
///
protocol WatchService {}

// MARK: - DefaultWatchService

/// The default `WatchService` type for the application.
///
class DefaultWatchService: NSObject, WatchService {
    // MARK: Private Properties

    /// The service used to manage syncing and updates to the user's ciphers.
    private let cipherService: CipherService

<<<<<<< HEAD
    /// The client used by the application to handle vault encryption and decryption tasks.
    private let client: DefaultClientService
=======
    private let clientService: ClientService
>>>>>>> 69ec7748

    /// The service used by the application to manage the environment settings.
    private let environmentService: EnvironmentService

    /// The service used by the application to report non-fatal errors.
    private let errorReporter: ErrorReporter

    /// The service used to manage syncing and updates to the user's organizations.
    private let organizationService: OrganizationService

    /// The watch connect session.
    private var session: WCSession?

    /// The service used by the application to manage account state.
    private let stateService: StateService

    /// Keep a reference to the task used to sync the watch when the ciphers change, so that
    /// it can be cancelled and recreated when the user changes.
    private var syncCiphersTask: Task<Void, Never>?

    // MARK: Initialization

    /// Initialize a `DefaultWatchService`.
    ///
    /// - Parameters:
    ///   - cipherService: The service used to manage syncing and updates to the user's ciphers.
    ///   - clientVault: The client used by the application to handle vault encryption and decryption tasks.
    ///   - environmentService: The service used by the application to manage the environment settings.
    ///   - errorReporter: The service used by the application to report non-fatal errors.
    ///   - organizationService: The service used to manage syncing and updates to the user's organizations.
    ///   - stateService: The service used by the application to manage account state.
    ///
    init(
        cipherService: CipherService,
<<<<<<< HEAD
        client: DefaultClientService,
=======
        clientService: ClientService,
>>>>>>> 69ec7748
        environmentService: EnvironmentService,
        errorReporter: ErrorReporter,
        organizationService: OrganizationService,
        stateService: StateService
    ) {
        self.cipherService = cipherService
<<<<<<< HEAD
        self.client = client
=======
        self.clientService = clientService
>>>>>>> 69ec7748
        self.environmentService = environmentService
        self.errorReporter = errorReporter
        self.organizationService = organizationService
        self.stateService = stateService
        super.init()

        // Listen for changes in the settings and data that would require syncing with the watch.
        Task {
            for await (userId, shouldConnect) in await self.stateService.connectToWatchPublisher().values {
                syncWithWatch(userId: userId, shouldConnect: shouldConnect)
            }
        }
    }

    // MARK: Private Methods

    /// Take a list of encrypted ciphers, decrypt them, filter for only active ciphers with a totp code, then
    /// convert the list to the simple cipher objects used to communicate with the watch.
    ///
    /// - Parameter ciphers: The encrypted `Cipher` objects.
    ///
    /// - Returns: The decrypted, filtered, and sorted `CipherDTO` objects.
    ///
    private func decryptCiphers(_ ciphers: [Cipher]) async throws -> [CipherDTO] {
        let userId = try await stateService.getActiveAccountId()
        let decryptedCiphers = try await ciphers.asyncMap { cipher in
<<<<<<< HEAD
            try await self.client.clientVault(for: userId).ciphers().decrypt(cipher: cipher)
=======
            try await self.clientService.clientVault().ciphers().decrypt(cipher: cipher)
>>>>>>> 69ec7748
        }

        return decryptedCiphers.filter { cipher in
            cipher.deletedDate == nil
                && cipher.type == .login
                && cipher.login?.totp != nil
        }
        .compactMap { CipherDTO(cipherView: $0) }
    }

    /// Load the active account, if one exists, and determine if it is accurately set up to connect to the watch.
    ///
    /// - Parameter shouldConnect: Whether the user has toggled on the connect to watch setting.
    ///
    /// - Returns: The user data or the invalid state to sync to the watch.
    ///
    private func getUserData(_ shouldConnect: Bool) async -> (user: UserDTO?, state: BWState) {
        // Get the user's account information.
        let account = try? await stateService.getActiveAccount()
        guard let account else {
            return (nil, .needLogin)
        }
        let userData = UserDTO(
            email: account.profile.email,
            id: account.profile.userId,
            name: account.profile.name
        )

        // If the user isn't set up to use the watch, sync the invalid state to the watch.
        guard shouldConnect else { return (nil, .needSetup) }

        // Ensure the user has access to premium features or sync the invalid state to the watch.
        if account.profile.hasPremiumPersonally != true {
            let organizations = try? await organizationService
                .fetchAllOrganizations()
                .filter { $0.enabled && $0.usersGetPremium }
            guard organizations?.isEmpty == false else { return (nil, .needPremium) }
        }

        // Return the user data with the valid state.
        return (userData, .valid)
    }

    /// Handle messages received from the watch to listen for requests to sync.
    ///
    /// - Parameter message: The message received from the watch.
    ///
    private func handleMessage(_ message: [String: Any]) {
        if let actionMessage = message["actionMessage"] as? String,
           actionMessage == "triggerSync" {
            Task {
                let userId = try? await self.stateService.getActiveAccountId()
                let shouldConnect = try? await self.stateService.getConnectToWatch()
                let lastUserShouldConnectToWatch = await self.stateService.getLastUserShouldConnectToWatch()
                syncWithWatch(userId: userId, shouldConnect: shouldConnect ?? lastUserShouldConnectToWatch)
            }
        }
    }

    /// Start the session to connect to the watch.
    private func startSession() {
        if WCSession.isSupported(), session == nil {
            session = WCSession.default
            session?.delegate = self
        }
        if session?.activationState != .activated {
            session?.activate()
        }
    }

    /// Sync data with the watch.
    ///
    /// - Parameters:
    ///   - ciphers: All the ciphers for the current user, or an empty list otherwise.
    ///   - shouldConnect: Whether the user has toggled on the connect to watch setting.
    ///
    private func syncWithWatch(ciphers: [Cipher], shouldConnect: Bool) async throws {
        guard WCSession.isSupported() else { return }

        // Connect the session if necessary.
        if shouldConnect, session?.activationState != .activated {
            startSession()
        }
        guard let session, session.isPaired, session.isWatchAppInstalled else { return }

        // Get the user information.
        let userResult = await getUserData(shouldConnect)
        guard let userData = userResult.user else {
            return try session.sendInvalidState(userResult.state)
        }

        // Decrypt and filter the ciphers.
        let activeCiphers = try await decryptCiphers(ciphers)

        // If there are no active totp ciphers, send the status to the watch.
        if activeCiphers.isEmpty {
            return try session.sendInvalidState(.need2FAItem)
        }

        // Send the resulting data to the watch.
        let watchData = WatchDTO(
            state: .valid,
            ciphers: activeCiphers,
            userData: userData,
            environmentData: .init(
                base: environmentService.apiURL.absoluteString,
                icons: environmentService.iconsURL.absoluteString
            )
        )
        try session.sendDataToWatch(watchData)
    }

    /// Fetch the ciphers for the user, if logged in, and sync with the watch.
    ///
    /// - Parameters:
    ///   - userId: The user's id, if one exists.
    ///   - shouldConnect: Whether the user has toggled on the connect to watch setting.
    ///
    private func syncWithWatch(userId: String?, shouldConnect: Bool) {
        // This method will be called whenever the connect value or the account value changes,
        // so the task listening to the cipher updates will need to be cancelled and recreated
        // each time.
        syncCiphersTask?.cancel()
        syncCiphersTask = Task {
            do {
                // If the user isn't logged in, sync the watch with an empty list of ciphers.
                guard userId != nil else {
                    try await syncWithWatch(ciphers: [], shouldConnect: shouldConnect)
                    return
                }

                // Otherwise, listen to the publisher to sync any cipher updates with the watch.
                for try await ciphers in try await cipherService.ciphersPublisher().values {
                    try await syncWithWatch(ciphers: ciphers, shouldConnect: shouldConnect)
                }
            } catch {
                self.errorReporter.log(error: error)
            }
        }
    }
}

// MARK: - WCSessionDelegate

extension DefaultWatchService: WCSessionDelegate {
    /// Required delegate method that requires no action on the app.
    func session(_: WCSession, activationDidCompleteWith _: WCSessionActivationState, error _: Error?) {}

    /// Required delegate method that requires no action on the app.
    func sessionDidBecomeInactive(_: WCSession) {}

    /// Required delegate method that requires no action on the app.
    func sessionDidDeactivate(_: WCSession) {}

    /// Handle messages received from the watch.
    func session(_: WCSession, didReceiveMessage message: [String: Any]) {
        handleMessage(message)
    }

    /// Handle messages received from the watch.
    func session(
        _: WCSession,
        didReceiveMessage message: [String: Any],
        replyHandler _: @escaping ([String: Any]) -> Void
    ) {
        handleMessage(message)
    }
}

// MARK: - WCSession

extension WCSession {
    /// A convenience method for supreme laziness to send a state to the watch.
    ///
    /// - Parameter state: The invalid state to send.
    ///
    func sendInvalidState(_ state: BWState) throws {
        try sendDataToWatch(WatchDTO(state: state))
    }

    /// Encode the data and send it to the watch.
    ///
    /// - Parameter watchData: The data to send to the watch.
    ///
    func sendDataToWatch(_ watchData: WatchDTO) throws {
        let data = try MessagePackEncoder().encode(watchData)
        let compressedData = try NSData(data: data).compressed(using: .lzfse)

        // Add time to the key to make it change on every message sent so that it's delivered faster.
        let dictionary = ["watchDto-\(Date())": compressedData]
        try updateApplicationContext(dictionary)
    }
}

// MARK: - CipherDTO

extension CipherDTO {
    /// Initialize a simplified cipher model from a regular cipher view.
    ///
    /// - Parameter cipherView: The cipher view to use.
    ///
    init?(cipherView: CipherView) {
        guard let id = cipherView.id else { return nil }
        self.init(
            id: id,
            login: .init(
                totp: cipherView.login?.totp,
                uris: cipherView.login?.uris?.compactMap { .init(uri: $0.uri) },
                username: cipherView.login?.username
            ),
            name: cipherView.name
        )
    }
}<|MERGE_RESOLUTION|>--- conflicted
+++ resolved
@@ -18,12 +18,7 @@
     /// The service used to manage syncing and updates to the user's ciphers.
     private let cipherService: CipherService
 
-<<<<<<< HEAD
-    /// The client used by the application to handle vault encryption and decryption tasks.
-    private let client: DefaultClientService
-=======
     private let clientService: ClientService
->>>>>>> 69ec7748
 
     /// The service used by the application to manage the environment settings.
     private let environmentService: EnvironmentService
@@ -58,22 +53,14 @@
     ///
     init(
         cipherService: CipherService,
-<<<<<<< HEAD
-        client: DefaultClientService,
-=======
         clientService: ClientService,
->>>>>>> 69ec7748
         environmentService: EnvironmentService,
         errorReporter: ErrorReporter,
         organizationService: OrganizationService,
         stateService: StateService
     ) {
         self.cipherService = cipherService
-<<<<<<< HEAD
-        self.client = client
-=======
         self.clientService = clientService
->>>>>>> 69ec7748
         self.environmentService = environmentService
         self.errorReporter = errorReporter
         self.organizationService = organizationService
@@ -98,13 +85,8 @@
     /// - Returns: The decrypted, filtered, and sorted `CipherDTO` objects.
     ///
     private func decryptCiphers(_ ciphers: [Cipher]) async throws -> [CipherDTO] {
-        let userId = try await stateService.getActiveAccountId()
         let decryptedCiphers = try await ciphers.asyncMap { cipher in
-<<<<<<< HEAD
-            try await self.client.clientVault(for: userId).ciphers().decrypt(cipher: cipher)
-=======
             try await self.clientService.clientVault().ciphers().decrypt(cipher: cipher)
->>>>>>> 69ec7748
         }
 
         return decryptedCiphers.filter { cipher in
