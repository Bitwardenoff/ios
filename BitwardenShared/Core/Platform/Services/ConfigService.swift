--- conflicted
+++ resolved
@@ -126,19 +126,6 @@
             < timeProvider.presentTime
 
         if forceRefresh || localConfig == nil || localConfigExpired {
-<<<<<<< HEAD
-            do {
-                let configResponse = try await configApiService.getConfig()
-                let serverConfig = ServerConfig(
-                    date: timeProvider.presentTime,
-                    responseModel: configResponse
-                )
-                try? await stateService.setServerConfig(serverConfig)
-                await loadFlags(serverConfig)
-                return serverConfig
-            } catch {
-                errorReporter.log(error: error)
-=======
             if forceRefresh {
                 await updateConfigFromServer()
                 return try? await stateService.getServerConfig()
@@ -148,15 +135,11 @@
                 Task {
                     await updateConfigFromServer()
                 }
->>>>>>> e2b96d28
             }
         }
 
         // If we are unable to retrieve a configuration from the server,
         // fall back to the local configuration.
-        if let localConfig {
-            await loadFlags(localConfig)
-        }
         return localConfig
     }
 
@@ -201,6 +184,7 @@
                 responseModel: configResponse
             )
             try? await stateService.setServerConfig(serverConfig)
+            await loadFlags(serverConfig)
         } catch {
             errorReporter.log(error: error)
         }
