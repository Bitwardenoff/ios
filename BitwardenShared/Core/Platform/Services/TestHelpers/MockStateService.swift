--- conflicted
+++ resolved
@@ -37,7 +37,6 @@
     var setBiometricIntegrityStateError: Error?
     var showWebIcons = true
     var showWebIconsSubject = CurrentValueSubject<Bool, Never>(true)
-    var systemBiometricIntegrityState: String?
     var rememberedOrgIdentifier: String?
     var twoFactorTokens = [String: String]()
     var unsuccessfulUnlockAttempts = [String: Int]()
@@ -151,13 +150,8 @@
         showWebIcons
     }
 
-<<<<<<< HEAD
-    func getSystemBiometricIntegrityState() async -> String? {
-        systemBiometricIntegrityState
-=======
     func getTwoFactorToken(email: String) async -> String? {
         twoFactorTokens[email]
->>>>>>> 476025af
     }
 
     func getUnsuccessfulUnlockAttempts(userId: String?) async throws -> Int {
