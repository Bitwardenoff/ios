--- conflicted
+++ resolved
@@ -598,14 +598,14 @@
         try await getUsernameGenerationOptions(userId: nil)
     }
 
-<<<<<<< HEAD
     /// Gets the session timeout value.
     ///
     /// - Returns: The session timeout value.
     ///
     func getVaultTimeout() async throws -> SessionTimeoutValue {
         try await getVaultTimeout(userId: nil)
-=======
+    }
+
     /// Whether the user is authenticated or not.
     ///
     /// - Returns: Whether the user is authenticated.
@@ -613,7 +613,6 @@
     func isAuthenticated() async -> Bool {
         let accountKeys = try? await getAccountEncryptionKeys()
         return accountKeys != nil
->>>>>>> 6c837d3b
     }
 
     /// Logs the user out of the active account.
