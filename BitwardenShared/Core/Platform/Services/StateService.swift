import Combine
import Foundation

// swiftlint:disable file_length

// MARK: - StateService

/// A protocol for a `StateService` which manages the state of the accounts in the app.
///
protocol StateService: AnyObject {
    /// The language option currently selected for the app.
    var appLanguage: LanguageOption { get set }

    /// The organization identifier being remembered on the single-sign on screen.
    var rememberedOrgIdentifier: String? { get set }

    /// Adds a new account to the app's state after a successful login.
    ///
    /// - Parameter account: The `Account` to add.
    ///
    func addAccount(_ account: Account) async

    /// Deletes the current active account.
    ///
    func deleteAccount() async throws

    /// Gets the account encryptions keys for an account.
    ///
    /// - Parameter userId: The user ID of the account. Defaults to the active account if `nil`.
    /// - Returns: The account encryption keys.
    ///
    func getAccountEncryptionKeys(userId: String?) async throws -> AccountEncryptionKeys

    /// Gets all accounts.
    ///
    /// - Returns: The known user accounts.
    ///
    func getAccounts() async throws -> [Account]

    /// Gets the account id or the active account id for a possible id.
    /// - Parameter userId: The possible user Id of an account
    /// - Returns: The user account id or the active id
    ///
    func getAccountIdOrActiveId(userId: String?) async throws -> String

    /// Gets the active account.
    ///
    /// - Returns: The active user account.
    ///
    func getActiveAccount() async throws -> Account

    /// Gets the active account id.
    ///
    /// - Returns: The active user account id.
    ///
    func getActiveAccountId() async throws -> String

    /// Gets the allow sync on refresh value for an account.
    ///
    /// - Parameter userId: The user ID of the account. Defaults to the active account if `nil`.
    /// - Returns: The allow sync on refresh value.
    ///
    func getAllowSyncOnRefresh(userId: String?) async throws -> Bool

    /// Get the app theme.
    ///
    /// - Returns: The app theme.
    ///
    func getAppTheme() async -> AppTheme

    /// Get the active user's Biometric Authentication Preference.
    ///
    /// - Returns: A `Bool` indicating the user's preference for using biometric authentication.
    ///     If `true`, the device should attempt biometric authentication for authorization events.
    ///     If `false`, the device should not attempt biometric authentication for authorization events.
    ///
    func getBiometricAuthenticationEnabled() async throws -> Bool

    /// Gets the clear clipboard value for an account.
    ///
    /// - Parameter userId: The user ID associated with the clear clipboard value. Defaults to the active
    ///   account if `nil`
    /// - Returns: The time after which the clipboard should clear.
    ///
    func getClearClipboardValue(userId: String?) async throws -> ClearClipboardValue

    /// Gets the connect to watch value for an account.
    ///
    /// - Parameter userId: The user ID associated with the connect to watch value. Defaults to the active
    ///   account if `nil`
    /// - Returns: Whether to connect to the watch app.
    ///
    func getConnectToWatch(userId: String?) async throws -> Bool

    /// Gets the default URI match type value for an account.
    ///
    /// - Parameter userId: The user ID of the account. Defaults to the active account if `nil`.
    /// - Returns: The default URI match type value.
    ///
    func getDefaultUriMatchType(userId: String?) async throws -> UriMatchType

    /// Gets the disable auto-copy TOTP value for an account.
    ///
    /// - Parameter userId: The user ID of the account. Defaults to the active account if `nil`.
    /// - Returns: The disable auto-copy TOTP value.
    ///
    func getDisableAutoTotpCopy(userId: String?) async throws -> Bool

    /// Gets the environment URLs for a user ID.
    ///
    /// - Parameter userId: The user ID associated with the environment URLs.
    /// - Returns: The user's environment URLs.
    ///
    func getEnvironmentUrls(userId: String?) async throws -> EnvironmentUrlData?

    /// The last value of the connect to watch setting, ignoring the user id. Used for
    /// sending the status to the watch if the user is logged out.
    ///
    /// - Returns: The last known value of the `connectToWatch` setting.
    ///
    func getLastUserShouldConnectToWatch() async -> Bool

    /// Gets the master password hash for a user ID.
    ///
    /// - Parameter userId: The user ID associated with the master password hash.
    /// - Returns: The user's master password hash.
    ///
    func getMasterPasswordHash(userId: String?) async throws -> String?

    /// Gets the password generation options for a user ID.
    ///
    /// - Parameter userId: The user ID associated with the password generation options.
    /// - Returns: The password generation options for the user ID.
    ///
    func getPasswordGenerationOptions(userId: String?) async throws -> PasswordGenerationOptions?

    /// Gets the environment URLs used by the app prior to the user authenticating.
    ///
    /// - Returns: The environment URLs used prior to user authentication.
    ///
    func getPreAuthEnvironmentUrls() async -> EnvironmentUrlData?

    /// Get whether to show the website icons.
    ///
    /// - Returns: Whether to show the website icons.
    ///
    func getShowWebIcons() async -> Bool

<<<<<<< HEAD
    /// Gets the BiometricIntegrityState for the active user.
    ///
    /// - Returns:An optional base64 string encoding of the BiometricIntegrityState `Data` as last stored for the user.
    ///
    func getBiometricIntegrityState() async throws -> String?
=======
    /// Get the two-factor token (non-nil if the user selected the "remember me" option).
    ///
    /// - Parameter email: The user's email address.
    /// - Returns: The two-factor token.
    ///
    func getTwoFactorToken(email: String) async -> String?
>>>>>>> 476025af

    /// Gets the number of unsuccessful attempts to unlock the vault for a user ID.
    ///
    /// - Parameter userId: The optional user ID associated with the unsuccessful unlock attempts,
    /// if `nil` defaults to currently active user.
    /// - Returns: The number of unsuccessful attempts to unlock the vault.
    ///
    func getUnsuccessfulUnlockAttempts(userId: String?) async throws -> Int

    /// Gets the username generation options for a user ID.
    ///
    /// - Parameter userId: The user ID associated with the username generation options.
    /// - Returns: The username generation options for the user ID.
    ///
    func getUsernameGenerationOptions(userId: String?) async throws -> UsernameGenerationOptions?

    /// Logs the user out of an account.
    ///
    /// - Parameter userId: The user ID of the account to log out of. Defaults to the active
    ///   account if `nil`.
    ///
    func logoutAccount(userId: String?) async throws

    /// Sets the account encryption keys for an account.
    ///
    /// - Parameters:
    ///   - encryptionKeys:  The account encryption keys.
    ///   - userId: The user ID of the account. Defaults to the active account if `nil`.
    ///
    func setAccountEncryptionKeys(_ encryptionKeys: AccountEncryptionKeys, userId: String?) async throws

    /// Sets the active account.
    ///
    /// - Parameter userId: The user Id of the account to set as active.
    ///
    func setActiveAccount(userId: String) async throws

    /// Sets the allow sync on refresh value for an account.
    ///
    /// - Parameters:
    ///   - allowSyncOnRefresh: Whether to allow sync on refresh.
    ///   - userId: The user ID of the account. Defaults to the active account if `nil`.
    ///
    func setAllowSyncOnRefresh(_ allowSyncOnRefresh: Bool, userId: String?) async throws

    /// Sets the app theme.
    ///
    /// - Parameter appTheme: The new app theme.
    ///
    func setAppTheme(_ appTheme: AppTheme) async

    /// Sets the user's Biometric Authentication Preference.
    ///
    /// - Parameter isEnabled: A `Bool` indicating the user's preference for using biometric authentication.
    ///     If `true`, the device should attempt biometric authentication for authorization events.
    ///     If `false`, the device should not attempt biometric authentication for authorization events.
    ///
    func setBiometricAuthenticationEnabled(_ isEnabled: Bool) async throws

    /// Sets the BiometricIntegrityState for the active user.
    ///
    /// - Parameter base64State: A base64 string encoding of the BiometricIntegrityState `Data`.
    ///
    func setBiometricIntegrityState(_ base64State: String?) async throws

    /// Sets the clear clipboard value for an account.
    ///
    /// - Parameters:
    ///   - clearClipboardValue: The time after which to clear the clipboard.
    ///   - userId: The user ID of the account. Defaults to the active account if `nil`.
    ///
    func setClearClipboardValue(_ clearClipboardValue: ClearClipboardValue?, userId: String?) async throws

    /// Sets the connect to watch value for an account.
    ///
    /// - Parameters:
    ///   - connectToWatch: Whether to connect to the watch app.
    ///   - userId: The user ID of the account. Defaults to the active account if `nil`.
    ///
    func setConnectToWatch(_ connectToWatch: Bool, userId: String?) async throws

    /// Sets the default URI match type value for an account.
    ///
    /// - Parameters:
    ///   - defaultUriMatchType: The default URI match type.
    ///   - userId: The user ID of the account. Defaults to the active account if `nil`.
    ///
    func setDefaultUriMatchType(_ defaultUriMatchType: UriMatchType?, userId: String?) async throws

    /// Sets the disable auto-copy TOTP value for an account.
    ///
    /// - Parameters:
    ///   - disableAutoTotpCopy: Whether the TOTP for a cipher should be auto-copied.
    ///   - userId: The user ID of the account. Defaults to the active account if `nil`.
    ///
    func setDisableAutoTotpCopy(_ disableAutoTotpCopy: Bool, userId: String?) async throws

    /// Sets the time of the last sync for a user ID.
    ///
    /// - Parameters:
    ///   - date: The time of the last sync.
    ///   - userId: The user ID associated with the last sync time.
    ///
    func setLastSyncTime(_ date: Date?, userId: String?) async throws

    /// Sets the master password hash for a user ID.
    ///
    /// - Parameters:
    ///   - hash: The user's master password hash.
    ///   - userId: The user ID associated with the master password hash.
    ///
    func setMasterPasswordHash(_ hash: String?, userId: String?) async throws

    /// Sets the password generation options for a user ID.
    ///
    /// - Parameters:
    ///   - options: The user's password generation options.
    ///   - userId: The user ID associated with the password generation options.
    ///
    func setPasswordGenerationOptions(_ options: PasswordGenerationOptions?, userId: String?) async throws

    /// Sets the environment URLs used prior to user authentication.
    ///
    /// - Parameter urls: The environment URLs used prior to user authentication.
    ///
    func setPreAuthEnvironmentUrls(_ urls: EnvironmentUrlData) async

    /// Set whether to show the website icons.
    ///
    /// - Parameter showWebIcons: Whether to show the website icons.
    ///
    func setShowWebIcons(_ showWebIcons: Bool) async

    /// Sets a new access and refresh token for an account.
    ///
    /// - Parameters:
    ///   - accessToken: The account's updated access token.
    ///   - refreshToken: The account's updated refresh token.
    ///   - userId: The user ID of the account. Defaults to the active account if `nil`.
    ///
    func setTokens(accessToken: String, refreshToken: String, userId: String?) async throws

    /// Sets the user's two-factor token.
    ///
    /// - Parameters:
    ///   - token: The two-factor token.
    ///   - email: The user's email address.
    ///
    func setTwoFactorToken(_ token: String?, email: String) async

    /// Sets the number of unsuccessful attempts to unlock the vault for a user ID.
    ///
    /// - Parameter userId: The user ID associated with the unsuccessful unlock attempts.
    /// if `nil` defaults to currently active user.
    ///
    func setUnsuccessfulUnlockAttempts(_ attempts: Int, userId: String?) async throws

    /// Sets the username generation options for a user ID.
    ///
    /// - Parameters:
    ///   - options: The user's username generation options.
    ///   - userId: The user ID associated with the username generation options.
    ///
    func setUsernameGenerationOptions(_ options: UsernameGenerationOptions?, userId: String?) async throws

    // MARK: Publishers

    /// A publisher for the active account id
    ///
    /// - Returns: The userId `String` of the active account
    ///
    func activeAccountIdPublisher() async -> AnyPublisher<String?, Never>

    /// A publisher for the app theme.
    ///
    /// - Returns: A publisher for the app theme.
    ///
    func appThemePublisher() async -> AnyPublisher<AppTheme, Never>

    /// A publisher for the connect to watch value.
    ///
    /// - Returns: A publisher for the connect to watch value.
    ///
    func connectToWatchPublisher() async -> AnyPublisher<Bool, Never>

    /// A publisher for the last sync time for the active account.
    ///
    /// - Returns: A publisher for the last sync time.
    ///
    func lastSyncTimePublisher() async throws -> AnyPublisher<Date?, Never>

    /// A publisher for whether or not to show the web icons.
    ///
    /// - Returns: A publisher for whether or not to show the web icons.
    ///
    func showWebIconsPublisher() async -> AnyPublisher<Bool, Never>
}

extension StateService {
    /// Gets the account encryptions keys for the active account.
    ///
    /// - Returns: The account encryption keys.
    ///
    func getAccountEncryptionKeys() async throws -> AccountEncryptionKeys {
        try await getAccountEncryptionKeys(userId: nil)
    }

    /// Gets the allow sync on refresh value for the active account.
    ///
    /// - Returns: The allow sync on refresh value.
    ///
    func getAllowSyncOnRefresh() async throws -> Bool {
        try await getAllowSyncOnRefresh(userId: nil)
    }

    /// Gets the clear clipboard value for the active account.
    ///
    /// - Returns: The clear clipboard value.
    ///
    func getClearClipboardValue() async throws -> ClearClipboardValue {
        try await getClearClipboardValue(userId: nil)
    }

    /// Gets the connect to watch value for the active account.
    ///
    /// - Returns: Whether to connect to the watch app.
    ///
    func getConnectToWatch() async throws -> Bool {
        try await getConnectToWatch(userId: nil)
    }

    /// Gets the default URI match type value for the active account.
    ///
    /// - Returns: The default URI match type value.
    ///
    func getDefaultUriMatchType() async throws -> UriMatchType {
        try await getDefaultUriMatchType(userId: nil)
    }

    /// Gets the disable auto-copy TOTP value for the active account.
    ///
    /// - Returns: The disable auto-copy TOTP value.
    ///
    func getDisableAutoTotpCopy() async throws -> Bool {
        try await getDisableAutoTotpCopy(userId: nil)
    }

    /// Gets the environment URLs for the active account.
    ///
    /// - Returns: The environment URLs for the active account.
    ///
    func getEnvironmentUrls() async throws -> EnvironmentUrlData? {
        try await getEnvironmentUrls(userId: nil)
    }

    /// Gets the master password hash for the active account.
    ///
    /// - Returns: The user's master password hash.
    ///
    func getMasterPasswordHash() async throws -> String? {
        try await getMasterPasswordHash(userId: nil)
    }

    /// Gets the password generation options for the active account.
    ///
    /// - Returns: The password generation options for the user ID.
    ///
    func getPasswordGenerationOptions() async throws -> PasswordGenerationOptions? {
        try await getPasswordGenerationOptions(userId: nil)
    }

    /// Sets the number of unsuccessful attempts to unlock the vault for the active account.
    ///
    /// - Returns: The number of unsuccessful unlock attempts for the active account.
    ///
    func getUnsuccessfulUnlockAttempts() async -> Int {
        if let attempts = try? await getUnsuccessfulUnlockAttempts(userId: nil) {
            return attempts
        }
        return 0
    }

    /// Gets the username generation options for the active account.
    ///
    /// - Returns: The username generation options for the user ID.
    ///
    func getUsernameGenerationOptions() async throws -> UsernameGenerationOptions? {
        try await getUsernameGenerationOptions(userId: nil)
    }

    /// Logs the user out of the active account.
    ///
    func logoutAccount() async throws {
        try await logoutAccount(userId: nil)
    }

    /// Sets the account encryption keys for the active account.
    ///
    /// - Parameter encryptionKeys: The account encryption keys.
    ///
    func setAccountEncryptionKeys(_ encryptionKeys: AccountEncryptionKeys) async throws {
        try await setAccountEncryptionKeys(encryptionKeys, userId: nil)
    }

    /// Sets the allow sync on refresh value for the active account.
    ///
    /// - Parameter allowSyncOnRefresh: The allow sync on refresh value.
    ///
    func setAllowSyncOnRefresh(_ allowSyncOnRefresh: Bool) async throws {
        try await setAllowSyncOnRefresh(allowSyncOnRefresh, userId: nil)
    }

    /// Sets the clear clipboard value for the active account.
    ///
    /// - Parameter clearClipboardValue: The time after which to clear the clipboard.
    ///
    func setClearClipboardValue(_ clearClipboardValue: ClearClipboardValue?) async throws {
        try await setClearClipboardValue(clearClipboardValue, userId: nil)
    }

    /// Sets the connect to watch value for the active account.
    ///
    /// - Parameter connectToWatch: Whether to connect to the watch app.
    ///
    func setConnectToWatch(_ connectToWatch: Bool) async throws {
        try await setConnectToWatch(connectToWatch, userId: nil)
    }

    /// Sets the default URI match type value the active account.
    ///
    /// - Parameter defaultUriMatchType: The default URI match type.
    ///
    func setDefaultUriMatchType(_ defaultUriMatchType: UriMatchType?) async throws {
        try await setDefaultUriMatchType(defaultUriMatchType, userId: nil)
    }

    /// Sets the disable auto-copy TOTP value for an account.
    ///
    /// - Parameter disableAutoTotpCopy: Whether the TOTP for a cipher should be auto-copied.
    ///
    func setDisableAutoTotpCopy(_ disableAutoTotpCopy: Bool) async throws {
        try await setDisableAutoTotpCopy(disableAutoTotpCopy, userId: nil)
    }

    /// Sets the time of the last sync for a user ID.
    ///
    /// - Parameter date: The time of the last sync (as the number of seconds since the Unix epoch).]
    ///
    func setLastSyncTime(_ date: Date?) async throws {
        try await setLastSyncTime(date, userId: nil)
    }

    /// Sets the master password hash for the active account.
    ///
    /// - Parameter hash: The user's master password hash.
    ///
    func setMasterPasswordHash(_ hash: String?) async throws {
        try await setMasterPasswordHash(hash, userId: nil)
    }

    /// Sets the password generation options for the active account.
    ///
    /// - Parameter options: The user's password generation options.
    ///
    func setPasswordGenerationOptions(_ options: PasswordGenerationOptions?) async throws {
        try await setPasswordGenerationOptions(options, userId: nil)
    }

    /// Sets a new access and refresh token for the active account.
    ///
    /// - Parameters:
    ///   - accessToken: The account's updated access token.
    ///   - refreshToken: The account's updated refresh token.
    ///
    func setTokens(accessToken: String, refreshToken: String) async throws {
        try await setTokens(accessToken: accessToken, refreshToken: refreshToken, userId: nil)
    }

    /// Sets the number of unsuccessful attempts to unlock the vault for the active account.
    ///
    /// - Parameter attempts: The number of unsuccessful unlock attempts.
    ///
    func setUnsuccessfulUnlockAttempts(_ attempts: Int) async {
        try? await setUnsuccessfulUnlockAttempts(attempts, userId: nil)
    }

    /// Sets the username generation options for the active account.
    ///
    /// - Parameter options: The user's username generation options.
    ///
    func setUsernameGenerationOptions(_ options: UsernameGenerationOptions?) async throws {
        try await setUsernameGenerationOptions(options, userId: nil)
    }
}

// MARK: - StateServiceError

/// The errors thrown from a `StateService`.
///
enum StateServiceError: Error {
    /// There are no known accounts.
    case noAccounts

    /// There isn't an active account.
    case noActiveAccount
}

// MARK: - DefaultStateService

/// A default implementation of `StateService`.
///
actor DefaultStateService: StateService { // swiftlint:disable:this type_body_length
    // MARK: Properties

    /// The language option currently selected for the app.
    nonisolated var appLanguage: LanguageOption {
        get { LanguageOption(appSettingsStore.appLocale) }
        set { appSettingsStore.appLocale = newValue.value }
    }

    /// The organization identifier being remembered on the single-sign on screen.
    nonisolated var rememberedOrgIdentifier: String? {
        get { appSettingsStore.rememberedOrgIdentifier }
        set { appSettingsStore.rememberedOrgIdentifier = newValue }
    }

    // MARK: Private Properties

    /// The service that persists app settings.
    let appSettingsStore: AppSettingsStore

    /// A subject containing the app theme.
    private var appThemeSubject: CurrentValueSubject<AppTheme, Never>

    /// A subject containing the connect to watch value.
    private var connectToWatchByUserIdSubject = CurrentValueSubject<[String: Bool], Never>([:])

    /// The data store that handles performing data requests.
    private let dataStore: DataStore

    /// A subject containing the last sync time mapped to user ID.
    private var lastSyncTimeByUserIdSubject = CurrentValueSubject<[String: Date], Never>([:])

    /// A subject containing whether to show the website icons.
    private var showWebIconsSubject: CurrentValueSubject<Bool, Never>

    // MARK: Initialization

    /// Initialize a `DefaultStateService`.
    ///
    /// - Parameters:
    ///   - appSettingsStore: The service that persists app settings.
    ///   - dataStore: The data store that handles performing data requests.
    ///
    init(appSettingsStore: AppSettingsStore, dataStore: DataStore) {
        self.appSettingsStore = appSettingsStore
        self.dataStore = dataStore

        appThemeSubject = CurrentValueSubject(AppTheme(appSettingsStore.appTheme))
        showWebIconsSubject = CurrentValueSubject(!appSettingsStore.disableWebIcons)
    }

    // MARK: Methods

    func addAccount(_ account: Account) async {
        var state = appSettingsStore.state ?? State()
        defer { appSettingsStore.state = state }

        state.accounts[account.profile.userId] = account
        state.activeUserId = account.profile.userId
    }

    func deleteAccount() async throws {
        try await logoutAccount()
    }

    func getAccountEncryptionKeys(userId: String?) async throws -> AccountEncryptionKeys {
        let userId = try userId ?? getActiveAccountUserId()
        guard let encryptedPrivateKey = appSettingsStore.encryptedPrivateKey(userId: userId),
              let encryptedUserKey = appSettingsStore.encryptedUserKey(userId: userId)
        else {
            throw StateServiceError.noActiveAccount
        }
        return AccountEncryptionKeys(
            encryptedPrivateKey: encryptedPrivateKey,
            encryptedUserKey: encryptedUserKey
        )
    }

    func getAccountIdOrActiveId(userId: String?) throws -> String {
        guard let accounts = appSettingsStore.state?.accounts else {
            throw StateServiceError.noAccounts
        }
        if let userId {
            guard accounts.contains(where: { $0.value.profile.userId == userId }) else {
                throw StateServiceError.noAccounts
            }
            return userId
        }
        return try getActiveAccountId()
    }

    func getActiveAccountId() throws -> String {
        try getActiveAccount().profile.userId
    }

    func getAccounts() throws -> [Account] {
        guard let accounts = appSettingsStore.state?.accounts else {
            throw StateServiceError.noAccounts
        }
        return Array(accounts.values)
    }

    func getActiveAccount() throws -> Account {
        guard let activeAccount = appSettingsStore.state?.activeAccount else {
            throw StateServiceError.noActiveAccount
        }
        return activeAccount
    }

    func getAllowSyncOnRefresh(userId: String?) async throws -> Bool {
        let userId = try userId ?? getActiveAccountUserId()
        return appSettingsStore.allowSyncOnRefresh(userId: userId)
    }

    func getAppTheme() async -> AppTheme {
        AppTheme(appSettingsStore.appTheme)
    }

    func getClearClipboardValue(userId: String?) async throws -> ClearClipboardValue {
        let userId = try userId ?? getActiveAccountUserId()
        return appSettingsStore.clearClipboardValue(userId: userId)
    }

    func getConnectToWatch(userId: String?) async throws -> Bool {
        let userId = try userId ?? getActiveAccountUserId()
        return appSettingsStore.connectToWatch(userId: userId)
    }

    func getDefaultUriMatchType(userId: String?) async throws -> UriMatchType {
        let userId = try userId ?? getActiveAccountUserId()
        return appSettingsStore.defaultUriMatchType(userId: userId) ?? .domain
    }

    func getDisableAutoTotpCopy(userId: String?) async throws -> Bool {
        let userId = try userId ?? getActiveAccountUserId()
        return appSettingsStore.disableAutoTotpCopy(userId: userId)
    }

    func getEnvironmentUrls(userId: String?) async throws -> EnvironmentUrlData? {
        let userId = try userId ?? getActiveAccountUserId()
        return appSettingsStore.state?.accounts[userId]?.settings.environmentUrls
    }

    func getLastUserShouldConnectToWatch() async -> Bool {
        appSettingsStore.lastUserShouldConnectToWatch
    }

    func getMasterPasswordHash(userId: String?) async throws -> String? {
        let userId = try userId ?? getActiveAccountUserId()
        return appSettingsStore.masterPasswordHash(userId: userId)
    }

    func getPasswordGenerationOptions(userId: String?) async throws -> PasswordGenerationOptions? {
        let userId = try userId ?? getActiveAccountUserId()
        return appSettingsStore.passwordGenerationOptions(userId: userId)
    }

    func getPreAuthEnvironmentUrls() async -> EnvironmentUrlData? {
        appSettingsStore.preAuthEnvironmentUrls
    }

    func getShowWebIcons() async -> Bool {
        !appSettingsStore.disableWebIcons
    }

    func getTwoFactorToken(email: String) async -> String? {
        appSettingsStore.twoFactorToken(email: email)
    }

    func getUnsuccessfulUnlockAttempts(userId: String?) async throws -> Int {
        let userId = try userId ?? getActiveAccountUserId()
        return appSettingsStore.unsuccessfulUnlockAttempts(userId: userId) ?? 0
    }

    func getUsernameGenerationOptions(userId: String?) async throws -> UsernameGenerationOptions? {
        let userId = try userId ?? getActiveAccountUserId()
        return appSettingsStore.usernameGenerationOptions(userId: userId)
    }

    func logoutAccount(userId: String?) async throws {
        guard var state = appSettingsStore.state else { return }
        defer { appSettingsStore.state = state }

        let userId = try userId ?? getActiveAccountUserId()
        state.accounts.removeValue(forKey: userId)
        if state.activeUserId == userId {
            // Find the next account to make the active account.
            state.activeUserId = state.accounts.first?.key
        }

        appSettingsStore.setDefaultUriMatchType(nil, userId: userId)
        appSettingsStore.setDisableAutoTotpCopy(nil, userId: userId)
        appSettingsStore.setEncryptedPrivateKey(key: nil, userId: userId)
        appSettingsStore.setEncryptedUserKey(key: nil, userId: userId)
        appSettingsStore.setLastSyncTime(nil, userId: userId)
        appSettingsStore.setMasterPasswordHash(nil, userId: userId)
        appSettingsStore.setPasswordGenerationOptions(nil, userId: userId)

        try await dataStore.deleteDataForUser(userId: userId)
    }

    func setAccountEncryptionKeys(_ encryptionKeys: AccountEncryptionKeys, userId: String?) async throws {
        let userId = try userId ?? getActiveAccountUserId()
        appSettingsStore.setEncryptedPrivateKey(key: encryptionKeys.encryptedPrivateKey, userId: userId)
        appSettingsStore.setEncryptedUserKey(key: encryptionKeys.encryptedUserKey, userId: userId)
    }

    func setActiveAccount(userId: String) async throws {
        guard var state = appSettingsStore.state else { return }
        defer { appSettingsStore.state = state }

        guard state.accounts
            .contains(where: { $0.key == userId }) else { throw StateServiceError.noAccounts }
        state.activeUserId = userId
    }

    func setAllowSyncOnRefresh(_ allowSyncOnRefresh: Bool, userId: String?) async throws {
        let userId = try userId ?? getActiveAccountUserId()
        appSettingsStore.setAllowSyncOnRefresh(allowSyncOnRefresh, userId: userId)
    }

    func setAppTheme(_ appTheme: AppTheme) async {
        appSettingsStore.appTheme = appTheme.value
        appThemeSubject.send(appTheme)
    }

    func setClearClipboardValue(_ clearClipboardValue: ClearClipboardValue?, userId: String?) async throws {
        let userId = try userId ?? getActiveAccountUserId()
        appSettingsStore.setClearClipboardValue(clearClipboardValue, userId: userId)
    }

    func setConnectToWatch(_ connectToWatch: Bool, userId: String?) async throws {
        let userId = try userId ?? getActiveAccountUserId()
        appSettingsStore.setConnectToWatch(connectToWatch, userId: userId)
        connectToWatchByUserIdSubject.value[userId] = connectToWatch

        // Save the value of the connect to watch setting independent of the user id,
        // in order to be able to send a status to the watch if the user logs out.
        appSettingsStore.lastUserShouldConnectToWatch = connectToWatch
    }

    func setDefaultUriMatchType(_ defaultUriMatchType: UriMatchType?, userId: String?) async throws {
        let userId = try userId ?? getActiveAccountUserId()
        appSettingsStore.setDefaultUriMatchType(defaultUriMatchType, userId: userId)
    }

    func setDisableAutoTotpCopy(_ disableAutoTotpCopy: Bool, userId: String?) async throws {
        let userId = try userId ?? getActiveAccountUserId()
        appSettingsStore.setDisableAutoTotpCopy(disableAutoTotpCopy, userId: userId)
    }

    func setLastSyncTime(_ date: Date?, userId: String?) async throws {
        let userId = try userId ?? getActiveAccountUserId()
        appSettingsStore.setLastSyncTime(date, userId: userId)
        lastSyncTimeByUserIdSubject.value[userId] = date
    }

    func setMasterPasswordHash(_ hash: String?, userId: String?) async throws {
        let userId = try userId ?? getActiveAccountUserId()
        appSettingsStore.setMasterPasswordHash(hash, userId: userId)
    }

    func setPasswordGenerationOptions(_ options: PasswordGenerationOptions?, userId: String?) async throws {
        let userId = try userId ?? getActiveAccountUserId()
        appSettingsStore.setPasswordGenerationOptions(options, userId: userId)
    }

    func setPreAuthEnvironmentUrls(_ urls: EnvironmentUrlData) async {
        appSettingsStore.preAuthEnvironmentUrls = urls
    }

    func setShowWebIcons(_ showWebIcons: Bool) async {
        appSettingsStore.disableWebIcons = !showWebIcons
        showWebIconsSubject.send(showWebIcons)
    }

    func setTokens(accessToken: String, refreshToken: String, userId: String?) async throws {
        guard var state = appSettingsStore.state,
              let userId = userId ?? state.activeUserId
        else {
            throw StateServiceError.noActiveAccount
        }

        state.accounts[userId]?.tokens = Account.AccountTokens(
            accessToken: accessToken,
            refreshToken: refreshToken
        )
        appSettingsStore.state = state
    }

    func setTwoFactorToken(_ token: String?, email: String) async {
        appSettingsStore.setTwoFactorToken(token, email: email)
    }

    func setUnsuccessfulUnlockAttempts(_ attempts: Int, userId: String?) async throws {
        let userId = try userId ?? getActiveAccountUserId()
        appSettingsStore.setUnsuccessfulUnlockAttempts(attempts, userId: userId)
    }

    func setUsernameGenerationOptions(_ options: UsernameGenerationOptions?, userId: String?) async throws {
        let userId = try userId ?? getActiveAccountUserId()
        appSettingsStore.setUsernameGenerationOptions(options, userId: userId)
    }

    // MARK: Publishers

    func activeAccountIdPublisher() -> AnyPublisher<String?, Never> {
        appSettingsStore.activeAccountIdPublisher()
    }

    func appThemePublisher() async -> AnyPublisher<AppTheme, Never> {
        appThemeSubject.eraseToAnyPublisher()
    }

    func connectToWatchPublisher() async -> AnyPublisher<Bool, Never> {
        activeAccountIdPublisher().flatMap { userId in
            self.connectToWatchByUserIdSubject.map { values in
                if let userId {
                    // Get the user's setting, if they're logged in.
                    values[userId] ?? self.appSettingsStore.connectToWatch(userId: userId)
                } else {
                    // Otherwise, use the last known value for the previous user.
                    self.appSettingsStore.lastUserShouldConnectToWatch
                }
            }
        }
        .eraseToAnyPublisher()
    }

    func lastSyncTimePublisher() async throws -> AnyPublisher<Date?, Never> {
        let userId = try getActiveAccountUserId()
        if lastSyncTimeByUserIdSubject.value[userId] == nil {
            lastSyncTimeByUserIdSubject.value[userId] = appSettingsStore.lastSyncTime(userId: userId)
        }
        return lastSyncTimeByUserIdSubject.map { $0[userId] }.eraseToAnyPublisher()
    }

    func showWebIconsPublisher() async -> AnyPublisher<Bool, Never> {
        showWebIconsSubject.eraseToAnyPublisher()
    }

    // MARK: Private

    /// Returns the user ID for the active account.
    ///
    /// - Returns: The user ID for the active account.
    ///
    private func getActiveAccountUserId() throws -> String {
        guard let activeUserId = appSettingsStore.state?.activeUserId else {
            throw StateServiceError.noActiveAccount
        }
        return activeUserId
    }
}

// MARK: Biometrics

extension DefaultStateService {
    func getBiometricAuthenticationEnabled() async throws -> Bool {
        let userId = try getActiveAccountUserId()
        return appSettingsStore.isBiometricAuthenticationEnabled(userId: userId)
    }

    func getBiometricIntegrityState() async throws -> String? {
        let userId = try getActiveAccountUserId()
        return appSettingsStore.biometricIntegrityState(userId: userId)
    }

    func setBiometricAuthenticationEnabled(_ isEnabled: Bool) async throws {
        let userId = try getActiveAccountUserId()
        appSettingsStore.setBiometricAuthenticationEnabled(isEnabled, for: userId)
    }

    func setBiometricIntegrityState(_ base64State: String?) async throws {
        let userId = try getActiveAccountUserId()
        appSettingsStore.setBiometricIntegrityState(base64State, userId: userId)
    }
}<|MERGE_RESOLUTION|>--- conflicted
+++ resolved
@@ -146,20 +146,18 @@
     ///
     func getShowWebIcons() async -> Bool
 
-<<<<<<< HEAD
     /// Gets the BiometricIntegrityState for the active user.
     ///
     /// - Returns:An optional base64 string encoding of the BiometricIntegrityState `Data` as last stored for the user.
     ///
     func getBiometricIntegrityState() async throws -> String?
-=======
+
     /// Get the two-factor token (non-nil if the user selected the "remember me" option).
     ///
     /// - Parameter email: The user's email address.
     /// - Returns: The two-factor token.
     ///
     func getTwoFactorToken(email: String) async -> String?
->>>>>>> 476025af
 
     /// Gets the number of unsuccessful attempts to unlock the vault for a user ID.
     ///
