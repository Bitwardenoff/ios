--- conflicted
+++ resolved
@@ -584,11 +584,7 @@
     /// Sets the sync to authenticator value for an account.
     ///
     /// - Parameters:
-<<<<<<< HEAD
-    ///   - connectToWatch: Whether to sync TOTP codes to the Authenticator app.
-=======
     ///   - syncToAuthenticator: Whether to sync TOTP codes to the Authenticator app.
->>>>>>> d815124b
     ///   - userId: The user ID of the account. Defaults to the active account if `nil`.
     ///
     func setSyncToAuthenticator(_ syncToAuthenticator: Bool, userId: String?) async throws
@@ -1072,11 +1068,7 @@
 
     /// Sets the sync to authenticator value for the active account.
     ///
-<<<<<<< HEAD
-    /// - Parameter connectToWatch: Whether to sync TOTP codes to the Authenticator app.
-=======
     /// - Parameter syncToAuthenticator: Whether to sync TOTP codes to the Authenticator app.
->>>>>>> d815124b
     ///
     func setSyncToAuthenticator(_ syncToAuthenticator: Bool) async throws {
         try await setSyncToAuthenticator(syncToAuthenticator, userId: nil)
