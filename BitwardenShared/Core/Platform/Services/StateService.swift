--- conflicted
+++ resolved
@@ -106,7 +106,6 @@
     ///
     func getEnvironmentUrls(userId: String?) async throws -> EnvironmentUrlData?
 
-<<<<<<< HEAD
     /// Gets the user's last active time within the app.
     /// This value is set when the app is backgrounded.
     ///
@@ -114,14 +113,13 @@
     /// - Returns: The date of the last active time.
     ///
     func getLastActiveTime(userId: String?) async throws -> Date?
-=======
+
     /// The last value of the connect to watch setting, ignoring the user id. Used for
     /// sending the status to the watch if the user is logged out.
     ///
     /// - Returns: The last known value of the `connectToWatch` setting.
     ///
     func getLastUserShouldConnectToWatch() async -> Bool
->>>>>>> 338f8dfe
 
     /// Gets the master password hash for a user ID.
     ///
@@ -149,14 +147,13 @@
     ///
     func getShowWebIcons() async -> Bool
 
-<<<<<<< HEAD
     /// Gets the session timeout action.
     ///
     /// - Parameter userId: The user ID for the account.
     /// - Returns: The action to perform when a session timeout occurs.
     ///
     func getTimeoutAction(userId: String?) async throws -> SessionTimeoutAction?
-=======
+
     /// Gets the number of unsuccessful attempts to unlock the vault for a user ID.
     ///
     /// - Parameter userId: The optional user ID associated with the unsuccessful unlock attempts,
@@ -164,7 +161,6 @@
     /// - Returns: The number of unsuccessful attempts to unlock the vault.
     ///
     func getUnsuccessfulUnlockAttempts(userId: String?) async throws -> Int
->>>>>>> 338f8dfe
 
     /// Gets the username generation options for a user ID.
     ///
@@ -223,7 +219,30 @@
     ///
     func setClearClipboardValue(_ clearClipboardValue: ClearClipboardValue?, userId: String?) async throws
 
-<<<<<<< HEAD
+    /// Sets the connect to watch value for an account.
+    ///
+    /// - Parameters:
+    ///   - connectToWatch: Whether to connect to the watch app.
+    ///   - userId: The user ID of the account. Defaults to the active account if `nil`.
+    ///
+    func setConnectToWatch(_ connectToWatch: Bool, userId: String?) async throws
+
+    /// Sets the default URI match type value for an account.
+    ///
+    /// - Parameters:
+    ///   - defaultUriMatchType: The default URI match type.
+    ///   - userId: The user ID of the account. Defaults to the active account if `nil`.
+    ///
+    func setDefaultUriMatchType(_ defaultUriMatchType: UriMatchType?, userId: String?) async throws
+
+    /// Sets the disable auto-copy TOTP value for an account.
+    ///
+    /// - Parameters:
+    ///   - disableAutoTotpCopy: Whether the TOTP for a cipher should be auto-copied.
+    ///   - userId: The user ID of the account. Defaults to the active account if `nil`.
+    ///
+    func setDisableAutoTotpCopy(_ disableAutoTotpCopy: Bool, userId: String?) async throws
+
     /// Sets the last active time within the app.
     ///
     /// - Parameters:
@@ -231,31 +250,6 @@
     ///   - userId: The user ID associated with the last active time within the app.
     ///
     func setLastActiveTime(userId: String?) async throws
-=======
-    /// Sets the connect to watch value for an account.
-    ///
-    /// - Parameters:
-    ///   - connectToWatch: Whether to connect to the watch app.
-    ///   - userId: The user ID of the account. Defaults to the active account if `nil`.
-    ///
-    func setConnectToWatch(_ connectToWatch: Bool, userId: String?) async throws
-
-    /// Sets the default URI match type value for an account.
-    ///
-    /// - Parameters:
-    ///   - defaultUriMatchType: The default URI match type.
-    ///   - userId: The user ID of the account. Defaults to the active account if `nil`.
-    ///
-    func setDefaultUriMatchType(_ defaultUriMatchType: UriMatchType?, userId: String?) async throws
-
-    /// Sets the disable auto-copy TOTP value for an account.
-    ///
-    /// - Parameters:
-    ///   - disableAutoTotpCopy: Whether the TOTP for a cipher should be auto-copied.
-    ///   - userId: The user ID of the account. Defaults to the active account if `nil`.
-    ///
-    func setDisableAutoTotpCopy(_ disableAutoTotpCopy: Bool, userId: String?) async throws
->>>>>>> 338f8dfe
 
     /// Sets the time of the last sync for a user ID.
     ///
@@ -448,14 +442,14 @@
         try await getPasswordGenerationOptions(userId: nil)
     }
 
-<<<<<<< HEAD
     /// Gets the session timeout action.
     ///
     /// - Returns: The action to perform when a session timeout occurs.
     ///
     func getTimeoutAction() async throws -> SessionTimeoutAction? {
         try await getTimeoutAction(userId: nil)
-=======
+    }
+
     /// Sets the number of unsuccessful attempts to unlock the vault for the active account.
     ///
     /// - Returns: The number of unsuccessful unlock attempts for the active account.
@@ -465,7 +459,6 @@
             return attempts
         }
         return 0
->>>>>>> 338f8dfe
     }
 
     /// Gets the username generation options for the active account.
@@ -514,37 +507,36 @@
         try await setClearClipboardValue(clearClipboardValue, userId: nil)
     }
 
-<<<<<<< HEAD
+    /// Sets the connect to watch value for the active account.
+    ///
+    /// - Parameter connectToWatch: Whether to connect to the watch app.
+    ///
+    func setConnectToWatch(_ connectToWatch: Bool) async throws {
+        try await setConnectToWatch(connectToWatch, userId: nil)
+    }
+
+    /// Sets the default URI match type value the active account.
+    ///
+    /// - Parameter defaultUriMatchType: The default URI match type.
+    ///
+    func setDefaultUriMatchType(_ defaultUriMatchType: UriMatchType?) async throws {
+        try await setDefaultUriMatchType(defaultUriMatchType, userId: nil)
+    }
+
+    /// Sets the disable auto-copy TOTP value for an account.
+    ///
+    /// - Parameter disableAutoTotpCopy: Whether the TOTP for a cipher should be auto-copied.
+    ///
+    func setDisableAutoTotpCopy(_ disableAutoTotpCopy: Bool) async throws {
+        try await setDisableAutoTotpCopy(disableAutoTotpCopy, userId: nil)
+    }
+
     /// Sets the last active time within the app.
     ///
     /// - Parameter date: The date of the last active time.
     ///
     func setLastActiveTime() async throws {
         try await setLastActiveTime(userId: nil)
-=======
-    /// Sets the connect to watch value for the active account.
-    ///
-    /// - Parameter connectToWatch: Whether to connect to the watch app.
-    ///
-    func setConnectToWatch(_ connectToWatch: Bool) async throws {
-        try await setConnectToWatch(connectToWatch, userId: nil)
-    }
-
-    /// Sets the default URI match type value the active account.
-    ///
-    /// - Parameter defaultUriMatchType: The default URI match type.
-    ///
-    func setDefaultUriMatchType(_ defaultUriMatchType: UriMatchType?) async throws {
-        try await setDefaultUriMatchType(defaultUriMatchType, userId: nil)
-    }
-
-    /// Sets the disable auto-copy TOTP value for an account.
-    ///
-    /// - Parameter disableAutoTotpCopy: Whether the TOTP for a cipher should be auto-copied.
-    ///
-    func setDisableAutoTotpCopy(_ disableAutoTotpCopy: Bool) async throws {
-        try await setDisableAutoTotpCopy(disableAutoTotpCopy, userId: nil)
->>>>>>> 338f8dfe
     }
 
     /// Sets the time of the last sync for a user ID.
@@ -630,7 +622,7 @@
 
 /// A default implementation of `StateService`.
 ///
-actor DefaultStateService: StateService {
+actor DefaultStateService: StateService { // swiftlint:disable:this type_body_length
     // MARK: Properties
 
     /// The language option currently selected for the app.
@@ -782,14 +774,13 @@
         return appSettingsStore.state?.accounts[userId]?.settings.environmentUrls
     }
 
-<<<<<<< HEAD
     func getLastActiveTime(userId: String?) async throws -> Date? {
         let userId = try userId ?? getActiveAccountUserId()
         return appSettingsStore.lastActiveTime(userId: userId)
-=======
+    }
+
     func getLastUserShouldConnectToWatch() async -> Bool {
         appSettingsStore.lastUserShouldConnectToWatch
->>>>>>> 338f8dfe
     }
 
     func getMasterPasswordHash(userId: String?) async throws -> String? {
@@ -810,16 +801,15 @@
         !appSettingsStore.disableWebIcons
     }
 
-<<<<<<< HEAD
     func getTimeoutAction(userId: String?) async throws -> SessionTimeoutAction? {
         let userId = try userId ?? getActiveAccountUserId()
         let rawValue = appSettingsStore.timeoutAction(userId: userId) ?? 0
         return SessionTimeoutAction(rawValue: rawValue)
-=======
+    }
+
     func getUnsuccessfulUnlockAttempts(userId: String?) async throws -> Int {
         let userId = try userId ?? getActiveAccountUserId()
         return appSettingsStore.unsuccessfulUnlockAttempts(userId: userId) ?? 0
->>>>>>> 338f8dfe
     }
 
     func getUsernameGenerationOptions(userId: String?) async throws -> UsernameGenerationOptions? {
@@ -884,11 +874,6 @@
         appSettingsStore.setClearClipboardValue(clearClipboardValue, userId: userId)
     }
 
-<<<<<<< HEAD
-    func setLastActiveTime(userId: String?) async throws {
-        let userId = try userId ?? getActiveAccountUserId()
-        appSettingsStore.setLastActiveTime(dateProvider.now, userId: userId)
-=======
     func setConnectToWatch(_ connectToWatch: Bool, userId: String?) async throws {
         let userId = try userId ?? getActiveAccountUserId()
         appSettingsStore.setConnectToWatch(connectToWatch, userId: userId)
@@ -907,7 +892,11 @@
     func setDisableAutoTotpCopy(_ disableAutoTotpCopy: Bool, userId: String?) async throws {
         let userId = try userId ?? getActiveAccountUserId()
         appSettingsStore.setDisableAutoTotpCopy(disableAutoTotpCopy, userId: userId)
->>>>>>> 338f8dfe
+    }
+
+    func setLastActiveTime(userId: String?) async throws {
+        let userId = try userId ?? getActiveAccountUserId()
+        appSettingsStore.setLastActiveTime(dateProvider.now, userId: userId)
     }
 
     func setLastSyncTime(_ date: Date?, userId: String?) async throws {
