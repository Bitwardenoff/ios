--- conflicted
+++ resolved
@@ -14,7 +14,7 @@
     var clearClipboardValues = [String: ClearClipboardValue]()
     var connectToWatchByUserId = [String: Bool]()
     var defaultUriMatchTypeByUserId = [String: UriMatchType]()
-    var dateProvider = MockDateProvider()
+    var timeProvider = MockTimeProvider(.currentTime)
     var disableAutoTotpCopyByUserId = [String: Bool]()
     var disableWebIcons = false
     var encryptedPrivateKeys = [String: String]()
@@ -27,12 +27,9 @@
     var preAuthEnvironmentUrls: EnvironmentUrlData?
     var rememberedEmail: String?
     var rememberedOrgIdentifier: String?
-<<<<<<< HEAD
     var timeoutAction = [String: Int]()
+    var twoFactorTokens = [String: String]()
     var vaultTimeout = [String: Int?]()
-=======
-    var twoFactorTokens = [String: String]()
->>>>>>> 9ea6eed3
     var state: State? {
         didSet {
             activeIdSubject.send(state?.activeUserId)
@@ -92,21 +89,10 @@
         passwordGenerationOptions[userId]
     }
 
-<<<<<<< HEAD
-=======
     func twoFactorToken(email: String) -> String? {
         twoFactorTokens[email]
     }
 
-    func unsuccessfulUnlockAttempts(userId: String) -> Int? {
-        unsuccessfulUnlockAttempts[userId]
-    }
-
-    func usernameGenerationOptions(userId: String) -> UsernameGenerationOptions? {
-        usernameGenerationOptions[userId]
-    }
-
->>>>>>> 9ea6eed3
     func setAllowSyncOnRefresh(_ allowSyncOnRefresh: Bool?, userId: String) {
         allowSyncOnRefreshes[userId] = allowSyncOnRefresh
     }
@@ -148,7 +134,7 @@
     }
 
     func setLastActiveTime(_ date: Date?, userId: String) {
-        lastActiveTime[userId] = dateProvider.now
+        lastActiveTime[userId] = timeProvider.presentTime
     }
 
     func setLastSyncTime(_ date: Date?, userId: String) {
@@ -167,17 +153,16 @@
         passwordGenerationOptions[userId] = options
     }
 
-<<<<<<< HEAD
     func setVaultTimeout(key: Int?, userId: String) {
         vaultTimeout[userId] = key
     }
 
     func setTimeoutAction(key: SessionTimeoutAction, userId: String) {
         timeoutAction[userId] = key.rawValue
-=======
+    }
+
     func setTwoFactorToken(_ token: String?, email: String) {
         twoFactorTokens[email] = token
->>>>>>> 9ea6eed3
     }
 
     func setUnsuccessfulUnlockAttempts(_ attempts: Int, userId: String) {
