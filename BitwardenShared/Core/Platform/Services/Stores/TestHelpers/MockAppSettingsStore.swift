--- conflicted
+++ resolved
@@ -2,9 +2,6 @@
 
 class MockAppSettingsStore: AppSettingsStore {
     var appId: String?
-<<<<<<< HEAD
     var rememberedEmail: String?
-=======
     var state: State?
->>>>>>> 76fe58db
 }