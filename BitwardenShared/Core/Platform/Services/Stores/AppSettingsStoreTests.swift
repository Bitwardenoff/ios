--- conflicted
+++ resolved
@@ -258,7 +258,6 @@
         )
     }
 
-<<<<<<< HEAD
     /// `lastActiveTime(userId:)` can be used to get the last active time for a user.
     func test_lastActiveTime() {
         let date1 = Date(year: 2023, month: 12, day: 1)
@@ -266,7 +265,8 @@
 
         XCTAssertEqual(subject.lastActiveTime(userId: "1"), date1)
         XCTAssertEqual(userDefaults.double(forKey: "bwPreferencesStorage:lastActiveTime_1"), 723_081_600.0)
-=======
+    }
+
     /// `lastUserShouldConnectToWatch` returns `false` if there isn't a previously stored value.
     func test_lastUserShouldConnectToWatch_isInitiallyFalse() {
         XCTAssertFalse(subject.lastUserShouldConnectToWatch)
@@ -279,7 +279,6 @@
 
         subject.lastUserShouldConnectToWatch = false
         XCTAssertFalse(userDefaults.bool(forKey: "bwPreferencesStorage:lastUserShouldConnectToWatch"))
->>>>>>> 338f8dfe
     }
 
     /// `lastSyncTime(userId:)` returns `nil` if there isn't a previously stored value.
