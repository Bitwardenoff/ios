import BitwardenSdk
import Combine

// MARK: - CipherService

/// A protocol for a `CipherService` which manages syncing and updates to the user's ciphers.
///
protocol CipherService {
    /// Adds a cipher for the current user both in the backend and in local storage.
    ///
    /// - Parameter cipher: The cipher to add.
    ///
    func addCipherWithServer(_ cipher: Cipher) async throws

    /// Deletes a cipher for the current user both in the backend and in local storage.
    ///
    /// - Parameter id: The id of cipher item to be deleted.
    ///
    func deleteCipherWithServer(id: String) async throws

    /// Attempt to fetch a cipher for the current user with the given id.
    ///
    /// - Parameter id: The id of the cipher to find.
    /// - Returns: The cipher if it was found and `nil` if not.
    ///
    func fetchCipher(withId id: String) async throws -> Cipher?

    /// Replaces the persisted list of ciphers for the current user.
    ///
    /// - Parameters:
    ///   - ciphers: The updated list of ciphers for the user.
    ///   - userId: The user ID associated with the ciphers.
    ///
    func replaceCiphers(_ ciphers: [CipherDetailsResponseModel], userId: String) async throws

    /// Restores a cipher from trash both in the backend and in local storage...
    ///
    /// - Parameters:
    ///  - id: The id of the cipher to be restored.
    ///  - cipher: The cipher that the user is restoring.
    ///
    func restoreCipherWithServer(id: String, _ cipher: Cipher) async throws

    /// Shares a cipher with an organization and updates the locally stored data.
    ///
    /// - Parameter cipher: The cipher to share.
    ///
    func shareCipherWithServer(_ cipher: Cipher) async throws

    /// Soft deletes a cipher for the current user both in the backend and in local storage.
    ///
    /// - Parameter cipher: The  cipher item to be soft deleted.
    ///
    func softDeleteCipherWithServer(id: String, _ cipher: Cipher) async throws

    /// Updates the cipher's collections for the current user both in the backend and in local storage.
    ///
    /// - Parameter cipher: The cipher to update.
    ///
    func updateCipherCollectionsWithServer(_ cipher: Cipher) async throws

    /// Updates the cipher for the current user both in the backend and in local storage.
    ///
    /// - Parameter cipher: The cipher to update.
    ///
    func updateCipherWithServer(_ cipher: Cipher) async throws

    // MARK: Publishers

    /// A publisher for the list of ciphers for the current user.
    ///
    /// - Returns: The list of encrypted ciphers.
    ///
    func ciphersPublisher() async throws -> AnyPublisher<[Cipher], Error>
}

// MARK: - DefaultCipherService

class DefaultCipherService: CipherService {
    // MARK: Properties

    /// The service used to make cipher related API requests.
    private let cipherAPIService: CipherAPIService

    /// The data store for managing the persisted ciphers for the user.
    private let cipherDataStore: CipherDataStore

    /// The service used by the application to manage account state.
    private let stateService: StateService

    // MARK: Initialization

    /// Initialize a `DefaultCipherService`.
    ///
    /// - Parameters:
    ///   - cipherAPIService: The service used to make cipher related API requests.
    ///   - cipherDataStore: The data store for managing the persisted ciphers for the user.
    ///   - stateService: The service used by the application to manage account state.
    ///
    init(
        cipherAPIService: CipherAPIService,
        cipherDataStore: CipherDataStore,
        stateService: StateService
    ) {
        self.cipherAPIService = cipherAPIService
        self.cipherDataStore = cipherDataStore
        self.stateService = stateService
    }
}

extension DefaultCipherService {
    func addCipherWithServer(_ cipher: Cipher) async throws {
        let userId = try await stateService.getActiveAccountId()

        // Add the cipher in the backend.
        var response: CipherDetailsResponseModel
        if cipher.collectionIds.isEmpty {
            response = try await cipherAPIService.addCipher(cipher)
        } else {
            response = try await cipherAPIService.addCipherWithCollections(cipher)
        }

        // Add the cipher in local storage.
        try await cipherDataStore.upsertCipher(Cipher(responseModel: response), userId: userId)
    }

    func deleteCipherWithServer(id: String) async throws {
        let userId = try await stateService.getActiveAccountId()

        // Delete cipher from the backend.
        _ = try await cipherAPIService.deleteCipher(withID: id)

        // Delete cipher from local storage.
        try await cipherDataStore.deleteCipher(id: id, userId: userId)
    }

    func fetchCipher(withId id: String) async throws -> Cipher? {
        let userId = try await stateService.getActiveAccountId()
        return try await cipherDataStore.fetchCipher(withId: id, userId: userId)
    }

    func replaceCiphers(_ ciphers: [CipherDetailsResponseModel], userId: String) async throws {
        try await cipherDataStore.replaceCiphers(ciphers.map(Cipher.init), userId: userId)
    }

<<<<<<< HEAD
    func restoreCipherWithServer(id: String, _ cipher: Cipher) async throws {
        let userID = try await stateService.getActiveAccountId()

        // Restore cipher from backend.
        _ = try await cipherAPIService.restoreCipher(withID: id)

        // Restore cipher from local storage
        try await cipherDataStore.upsertCipher(cipher, userId: userID)
    }

    func shareWithServer(_ cipher: Cipher) async throws {
=======
    func shareCipherWithServer(_ cipher: Cipher) async throws {
>>>>>>> 5af1e1dd
        let userId = try await stateService.getActiveAccountId()

        // Share the cipher from the backend.
        var response = try await cipherAPIService.shareCipher(cipher)
        response.collectionIds = cipher.collectionIds

        // Update the cipher in local storage.
        try await cipherDataStore.upsertCipher(Cipher(responseModel: response), userId: userId)
    }

    func softDeleteCipherWithServer(id: String, _ cipher: BitwardenSdk.Cipher) async throws {
        let userId = try await stateService.getActiveAccountId()

        // Soft delete cipher from the backend.
        _ = try await cipherAPIService.softDeleteCipher(withID: id)

        // Soft delete cipher from local storage.
        try await cipherDataStore.upsertCipher(cipher, userId: userId)
    }

    func updateCipherCollectionsWithServer(_ cipher: Cipher) async throws {
        let userId = try await stateService.getActiveAccountId()

        // Update the cipher collections in the backend.
        try await cipherAPIService.updateCipherCollections(cipher)

        // Update the cipher collections in local storage.
        try await cipherDataStore.upsertCipher(cipher, userId: userId)
    }

    func updateCipherWithServer(_ cipher: Cipher) async throws {
        let userId = try await stateService.getActiveAccountId()

        // Update the cipher in the backend.
        let response = try await cipherAPIService.updateCipher(cipher)

        // Update the cipher in local storage.
        try await cipherDataStore.upsertCipher(Cipher(responseModel: response), userId: userId)
    }

    // MARK: Publishers

    func ciphersPublisher() async throws -> AnyPublisher<[Cipher], Error> {
        let userId = try await stateService.getActiveAccountId()
        return cipherDataStore.cipherPublisher(userId: userId)
    }
}<|MERGE_RESOLUTION|>--- conflicted
+++ resolved
@@ -143,7 +143,6 @@
         try await cipherDataStore.replaceCiphers(ciphers.map(Cipher.init), userId: userId)
     }
 
-<<<<<<< HEAD
     func restoreCipherWithServer(id: String, _ cipher: Cipher) async throws {
         let userID = try await stateService.getActiveAccountId()
 
@@ -154,10 +153,7 @@
         try await cipherDataStore.upsertCipher(cipher, userId: userID)
     }
 
-    func shareWithServer(_ cipher: Cipher) async throws {
-=======
     func shareCipherWithServer(_ cipher: Cipher) async throws {
->>>>>>> 5af1e1dd
         let userId = try await stateService.getActiveAccountId()
 
         // Share the cipher from the backend.
