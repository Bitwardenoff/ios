import BitwardenSdk
import Combine

// MARK: - CipherService

/// A protocol for a `CipherService` which manages syncing and updates to the user's ciphers.
///
protocol CipherService {
    /// Deletes a cipher for the current user both in the backend and in local storage..
    ///
    /// - Parameter id: The id of cipher item to be deleted.
    ///
    func deleteCipherWithServer(id: String) async throws

    /// Attempt to fetch a cipher with the given id.
    ///
    /// - Parameter id: The id of the cipher to find.
    /// - Returns: The cipher if it was found and `nil` if not.
    ///
<<<<<<< HEAD
    func fetchCipher(withId id: String) async -> Cipher?
=======
    func fetchCipher(withId id: String) async throws -> Cipher?
>>>>>>> 2d29e2e1

    /// Replaces the persisted list of ciphers for the user.
    ///
    /// - Parameters:
    ///   - ciphers: The updated list of ciphers for the user.
    ///   - userId: The user ID associated with the ciphers.
    ///
    func replaceCiphers(_ ciphers: [CipherDetailsResponseModel], userId: String) async throws

    /// Shares a cipher with an organization and updates the locally stored data.
    ///
    /// - Parameter cipher: The cipher to share.
    ///
    func shareWithServer(_ cipher: Cipher) async throws

    /// soft deletes a cipher for the current user both in the backend and in local storage..
    ///
    /// - Parameter cipher: The  cipher item to be soft deleted.
    ///
    func softDeleteCipherWithServer(id: String, _ cipher: Cipher) async throws

    // MARK: Publishers

    /// A publisher for the list of ciphers.
    ///
    /// - Returns: The list of encrypted ciphers.
    ///
    func ciphersPublisher() async throws -> AnyPublisher<[Cipher], Error>
}

// MARK: - DefaultCipherService

class DefaultCipherService: CipherService {
    // MARK: Properties

    /// The service used to make cipher related API requests.
    let cipherAPIService: CipherAPIService

    /// The data store for managing the persisted ciphers for the user.
    let cipherDataStore: CipherDataStore

    /// The service used by the application to manage account state.
    let stateService: StateService

    // MARK: Initialization

    /// Initialize a `DefaultCipherService`.
    ///
    /// - Parameters:
    ///   - cipherAPIService: The service used to make cipher related API requests.
    ///   - cipherDataStore: The data store for managing the persisted ciphers for the user.
    ///   - stateService: The service used by the application to manage account state.
    ///
    init(
        cipherAPIService: CipherAPIService,
        cipherDataStore: CipherDataStore,
        stateService: StateService
    ) {
        self.cipherAPIService = cipherAPIService
        self.cipherDataStore = cipherDataStore
        self.stateService = stateService
    }
}

extension DefaultCipherService {
    func deleteCipherWithServer(id: String) async throws {
        let userID = try await stateService.getActiveAccountId()

        // Delete cipher from backend.
        _ = try await cipherAPIService.deleteCipher(withID: id)

        // Delete cipher from local storage
        try await cipherDataStore.deleteCipher(id: id, userId: userID)
    }

<<<<<<< HEAD
    func fetchCipher(withId id: String) async -> Cipher? {
        guard let userID = try? await stateService.getActiveAccountId() else { return nil }
        return await cipherDataStore.fetchCipher(withId: id, userId: userID)
=======
    func fetchCipher(withId id: String) async throws -> Cipher? {
        let userId = try await stateService.getActiveAccountId()
        return try await cipherDataStore.fetchCipher(withId: id, userId: userId)
>>>>>>> 2d29e2e1
    }

    func replaceCiphers(_ ciphers: [CipherDetailsResponseModel], userId: String) async throws {
        try await cipherDataStore.replaceCiphers(ciphers.map(Cipher.init), userId: userId)
    }

    func shareWithServer(_ cipher: Cipher) async throws {
        let userID = try await stateService.getActiveAccountId()
        var response = try await cipherAPIService.shareCipher(cipher)
        response.collectionIds = cipher.collectionIds
        try await cipherDataStore.upsertCipher(Cipher(responseModel: response), userId: userID)
    }

    func softDeleteCipherWithServer(id: String, _ cipher: BitwardenSdk.Cipher) async throws {
        let userID = try await stateService.getActiveAccountId()

        // Soft delete cipher from backend.
        _ = try await cipherAPIService.softDeleteCipher(withID: id)

        // Soft delete cipher from local storage
        try await cipherDataStore.upsertCipher(cipher, userId: userID)
    }

    // MARK: Publishers

    func ciphersPublisher() async throws -> AnyPublisher<[Cipher], Error> {
        let userID = try await stateService.getActiveAccountId()
        return cipherDataStore.cipherPublisher(userId: userID)
    }
}<|MERGE_RESOLUTION|>--- conflicted
+++ resolved
@@ -17,11 +17,7 @@
     /// - Parameter id: The id of the cipher to find.
     /// - Returns: The cipher if it was found and `nil` if not.
     ///
-<<<<<<< HEAD
-    func fetchCipher(withId id: String) async -> Cipher?
-=======
     func fetchCipher(withId id: String) async throws -> Cipher?
->>>>>>> 2d29e2e1
 
     /// Replaces the persisted list of ciphers for the user.
     ///
@@ -97,15 +93,9 @@
         try await cipherDataStore.deleteCipher(id: id, userId: userID)
     }
 
-<<<<<<< HEAD
-    func fetchCipher(withId id: String) async -> Cipher? {
-        guard let userID = try? await stateService.getActiveAccountId() else { return nil }
-        return await cipherDataStore.fetchCipher(withId: id, userId: userID)
-=======
     func fetchCipher(withId id: String) async throws -> Cipher? {
         let userId = try await stateService.getActiveAccountId()
         return try await cipherDataStore.fetchCipher(withId: id, userId: userId)
->>>>>>> 2d29e2e1
     }
 
     func replaceCiphers(_ ciphers: [CipherDetailsResponseModel], userId: String) async throws {
