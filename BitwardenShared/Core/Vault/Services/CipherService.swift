--- conflicted
+++ resolved
@@ -19,19 +19,17 @@
     ///
     func replaceCiphers(_ ciphers: [CipherDetailsResponseModel], userId: String) async throws
 
-<<<<<<< HEAD
+    /// Shares a cipher with an organization and updates the locally stored data.
+    ///
+    /// - Parameter cipher: The cipher to share.
+    ///
+    func shareWithServer(_ cipher: Cipher) async throws
+
     /// soft deletes a cipher for the current user both in the backend and in local storage..
     ///
     /// - Parameter cipher: The  cipher item to be soft deleted.
     ///
     func softDeleteCipherWithServer(id: String, _ cipher: Cipher) async throws
-=======
-    /// Shares a cipher with an organization and updates the locally stored data.
-    ///
-    /// - Parameter cipher: The cipher to share.
-    ///
-    func shareWithServer(_ cipher: Cipher) async throws
->>>>>>> 99e47f5c
 }
 
 // MARK: - DefaultCipherService
@@ -40,9 +38,6 @@
     // MARK: Properties
 
     /// The service used to make cipher related API requests.
-    let cipherAPIService: CipherAPIService
-
-    /// The data store for managing the persisted ciphers for the user.
     let cipherAPIService: CipherAPIService
 
     /// The data store for managing the persisted ciphers for the user.
@@ -56,11 +51,7 @@
     /// Initialize a `DefaultCipherService`.
     ///
     /// - Parameters:
-<<<<<<< HEAD
-    ///   - cipherAPIService: The API service used to perform API requests for the ciphers in a user's vault.
-=======
     ///   - cipherAPIService: The service used to make cipher related API requests.
->>>>>>> 99e47f5c
     ///   - cipherDataStore: The data store for managing the persisted ciphers for the user.
     ///   - stateService: The service used by the application to manage account state.
     ///
@@ -90,7 +81,13 @@
         try await cipherDataStore.replaceCiphers(ciphers.map(Cipher.init), userId: userId)
     }
 
-<<<<<<< HEAD
+    func shareWithServer(_ cipher: Cipher) async throws {
+        let userID = try await stateService.getActiveAccountId()
+        var response = try await cipherAPIService.shareCipher(cipher)
+        response.collectionIds = cipher.collectionIds
+        try await cipherDataStore.upsertCipher(Cipher(responseModel: response), userId: userID)
+    }
+
     func softDeleteCipherWithServer(id: String, _ cipher: Cipher) async throws {
         let userID = try await stateService.getActiveAccountId()
 
@@ -99,12 +96,5 @@
 
         // Soft delete cipher from local storage
         try await cipherDataStore.upsertCipher(cipher, userId: userID)
-=======
-    func shareWithServer(_ cipher: Cipher) async throws {
-        let userID = try await stateService.getActiveAccountId()
-        var response = try await cipherAPIService.shareCipher(cipher)
-        response.collectionIds = cipher.collectionIds
-        try await cipherDataStore.upsertCipher(Cipher(responseModel: response), userId: userID)
->>>>>>> 99e47f5c
     }
 }