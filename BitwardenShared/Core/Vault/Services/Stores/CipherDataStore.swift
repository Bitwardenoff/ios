import BitwardenSdk
import Combine
import CoreData

// MARK: - CipherDataStore

/// A protocol for a data store that handles performing data requests for ciphers.
///
protocol CipherDataStore: AnyObject {
    /// Deletes all `Cipher` objects for a specific user.
    ///
    /// - Parameter userId: The user ID of the user associated with the objects to delete.
    ///
    func deleteAllCiphers(userId: String) async throws

    /// Deletes a `Cipher` by ID for a user.
    ///
    /// - Parameters:
    ///   - id: The ID of the `Cipher` to delete.
    ///   - userId: The user ID of the user associated with the object to delete.
    ///
    func deleteCipher(id: String, userId: String) async throws

    /// Attempt to fetch a cipher with the given id.
    ///
<<<<<<< HEAD
    /// - Parameter id: The id of the cipher to find.
    /// - Returns: The cipher if it was found and `nil` if not.
    ///
    func fetchCipher(withId id: String, userId: String) async -> Cipher?
=======
    /// - Parameters:
    ///   - id: The id of the cipher to find.
    ///   - userId: The user ID of the user associated with the ciphers.
    /// - Returns: The cipher if it was found and `nil` if not.
    ///
    func fetchCipher(withId id: String, userId: String) async throws -> Cipher?
>>>>>>> 2d29e2e1

    /// A publisher for a user's cipher objects.
    ///
    /// - Parameter userId: The user ID of the user to associated with the objects to fetch.
    /// - Returns: A publisher for the user's ciphers.
    ///
    func cipherPublisher(userId: String) -> AnyPublisher<[Cipher], Error>

    /// Replaces a list of `Cipher` objects for a user.
    ///
    /// - Parameters:
    ///   - ciphers: The list of ciphers to replace any existing ciphers.
    ///   - userId: The user ID of the user associated with the ciphers.
    ///
    func replaceCiphers(_ ciphers: [Cipher], userId: String) async throws

    /// Inserts or updates a cipher for a user.
    ///
    /// - Parameters:
    ///   - cipher: The cipher to insert or update.
    ///   - userId: The user ID of the user associated with the cipher.
    ///
    func upsertCipher(_ cipher: Cipher, userId: String) async throws
}

extension DataStore: CipherDataStore {
    func deleteAllCiphers(userId: String) async throws {
        try await executeBatchDelete(CipherData.deleteByUserIdRequest(userId: userId))
    }

    func deleteCipher(id: String, userId: String) async throws {
        try await backgroundContext.performAndSave {
            let results = try self.backgroundContext.fetch(CipherData.fetchByIdRequest(id: id, userId: userId))
            for result in results {
                self.backgroundContext.delete(result)
            }
        }
    }

<<<<<<< HEAD
    func fetchCipher(withId id: String, userId: String) async -> Cipher? {
        await backgroundContext.perform {
            try? self.backgroundContext.fetch(CipherData.fetchByIdRequest(id: id, userId: userId))
=======
    func fetchCipher(withId id: String, userId: String) async throws -> Cipher? {
        try await backgroundContext.perform {
            try self.backgroundContext.fetch(CipherData.fetchByIdRequest(id: id, userId: userId))
>>>>>>> 2d29e2e1
                .compactMap(Cipher.init)
                .first
        }
    }

    func cipherPublisher(userId: String) -> AnyPublisher<[Cipher], Error> {
        let fetchRequest = CipherData.fetchByUserIdRequest(userId: userId)
        // A sort descriptor is needed by `NSFetchedResultsController`.
        fetchRequest.sortDescriptors = [NSSortDescriptor(keyPath: \CipherData.id, ascending: true)]
        return FetchedResultsPublisher(
            context: persistentContainer.viewContext,
            request: fetchRequest
        )
        .tryMap { try $0.map(Cipher.init) }
        .eraseToAnyPublisher()
    }

    func replaceCiphers(_ ciphers: [Cipher], userId: String) async throws {
        let deleteRequest = CipherData.deleteByUserIdRequest(userId: userId)
        let insertRequest = try CipherData.batchInsertRequest(objects: ciphers, userId: userId)
        try await executeBatchReplace(
            deleteRequest: deleteRequest,
            insertRequest: insertRequest
        )
    }

    func upsertCipher(_ cipher: Cipher, userId: String) async throws {
        try await backgroundContext.performAndSave {
            _ = try CipherData(context: self.backgroundContext, userId: userId, cipher: cipher)
        }
    }
}<|MERGE_RESOLUTION|>--- conflicted
+++ resolved
@@ -23,19 +23,12 @@
 
     /// Attempt to fetch a cipher with the given id.
     ///
-<<<<<<< HEAD
-    /// - Parameter id: The id of the cipher to find.
-    /// - Returns: The cipher if it was found and `nil` if not.
-    ///
-    func fetchCipher(withId id: String, userId: String) async -> Cipher?
-=======
     /// - Parameters:
     ///   - id: The id of the cipher to find.
     ///   - userId: The user ID of the user associated with the ciphers.
     /// - Returns: The cipher if it was found and `nil` if not.
     ///
     func fetchCipher(withId id: String, userId: String) async throws -> Cipher?
->>>>>>> 2d29e2e1
 
     /// A publisher for a user's cipher objects.
     ///
@@ -75,15 +68,9 @@
         }
     }
 
-<<<<<<< HEAD
-    func fetchCipher(withId id: String, userId: String) async -> Cipher? {
-        await backgroundContext.perform {
-            try? self.backgroundContext.fetch(CipherData.fetchByIdRequest(id: id, userId: userId))
-=======
     func fetchCipher(withId id: String, userId: String) async throws -> Cipher? {
         try await backgroundContext.perform {
             try self.backgroundContext.fetch(CipherData.fetchByIdRequest(id: id, userId: userId))
->>>>>>> 2d29e2e1
                 .compactMap(Cipher.init)
                 .first
         }
