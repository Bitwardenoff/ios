import BitwardenSdk
import Combine
import Foundation

/// A protocol for a `VaultRepository` which manages access to the data needed by the UI layer.
///
protocol VaultRepository: AnyObject {
    // MARK: API Methods

    /// Performs an API request to sync the user's vault data. The publishers in the repository can
    /// be used to subscribe to the vault data, which are updated as a result of the request.
    ///
    /// - Parameter isRefresh: Whether the sync is being performed as a manual refresh.
    ///
    func fetchSync(isManualRefresh: Bool) async throws

    // MARK: Data Methods

    /// Adds a cipher to the user's vault.
    ///
    /// - Parameter cipher: The cipher that the user is added.
    ///
    func addCipher(_ cipher: CipherView) async throws

<<<<<<< HEAD
    /// Delete a cipher from the user's vault.
    ///
    /// - Parameter id: The cipher that the user is added.
    ///
    func deleteCipher(_ id: String) async throws
=======
    /// Validates the user's active account has access to premium features.
    ///
    /// - Returns: Whether the active account has premium.
    ///
    func doesActiveAccountHavePremium() async throws -> Bool
>>>>>>> eaad17e2

    /// Fetches the ownership options that the user can select from for a cipher.
    ///
    /// - Returns: The list of ownership options for a cipher.
    ///
    func fetchCipherOwnershipOptions() async throws -> [CipherOwner]

    /// Fetches the collections that are available to the user.
    ///
    /// - Parameter includeReadOnly: Whether to include read-only collections.
    /// - Returns: The collections that are available to the user.
    ///
    func fetchCollections(includeReadOnly: Bool) async throws -> [CollectionView]

    /// Fetches the folders that are available to the user.
    ///
    /// - Returns: The folders that are available to the user.
    ///
    func fetchFolders() async throws -> [FolderView]

    /// Removes an account id.
    ///
    ///  - Parameter userId: An optional userId. Defaults to the active user id.
    ///
    func remove(userId: String?) async

    /// Updates a cipher in the user's vault.
    ///
    /// - Parameter cipher: The cipher that the user is updating.
    ///
    func updateCipher(_ cipher: CipherView) async throws

    /// Validates the user's entered master password to determine if it matches the stored hash.
    ///
    /// - Parameter password: The user's master password.
    /// - Returns: Whether the hash of the password matches the stored hash.
    ///
    func validatePassword(_ password: String) async throws -> Bool

    // MARK: Publishers

    /// A publisher for the details of a cipher in the vault.
    ///
    /// - Parameter id: The cipher identifier to be notified when the cipher is updated.
    /// - Returns: A publisher for the details of a cipher which will be notified as the details of
    ///     the cipher change.
    ///
    func cipherDetailsPublisher(id: String) -> AsyncPublisher<AnyPublisher<CipherView, Never>>

    /// A publisher for the list of organizations the user is a member of.
    ///
    /// - Returns: A publisher for the list of organizations the user is a member of.
    ///
    func organizationsPublisher() -> AsyncPublisher<AnyPublisher<[Organization], Never>>

    /// A publisher for the vault list which returns a list of sections and items that are
    /// displayed in the vault.
    ///
    /// - Returns: A publisher for the sections of the vault list which will be notified as the
    ///     data changes.
    ///
    func vaultListPublisher(filter: VaultFilterType) -> AsyncPublisher<AnyPublisher<[VaultListSection], Never>>

    /// A publisher for a group of items within the vault list.
    ///
    /// - Parameter group: The group of items within the vault list to subscribe to.
    /// - Returns: A publisher for a group of items within the vault list which will be notified as
    ///     the data changes.
    ///
    func vaultListPublisher(group: VaultListGroup) -> AsyncPublisher<AnyPublisher<[VaultListItem], Never>>
}

/// A default implementation of a `VaultRepository`.
///
class DefaultVaultRepository {
    // MARK: Properties

    /// The API service used to perform API requests for the ciphers in a user's vault.
    let cipherAPIService: CipherAPIService

    /// The service used to manages syncing and updates to the user's ciphers.
    let cipherService: CipherService

    /// The client used by the application to handle auth related encryption and decryption tasks.
    let clientAuth: ClientAuthProtocol

    /// The client used by the application to handle encryption and decryption setup tasks.
    let clientCrypto: ClientCryptoProtocol

    /// The client used by the application to handle vault encryption and decryption tasks.
    let clientVault: ClientVaultService

    /// The service for managing the collections for the user.
    let collectionService: CollectionService

    /// The service used by the application to report non-fatal errors.
    let errorReporter: ErrorReporter

    /// The service used to manage syncing and updates to the user's folders.
    let folderService: FolderService

    /// The service used by the application to manage account state.
    let stateService: StateService

    /// The service used to handle syncing vault data with the API.
    let syncService: SyncService

    /// The service used by the application to manage vault access.
    let vaultTimeoutService: VaultTimeoutService

    // MARK: Initialization

    /// Initialize a `DefaultVaultRepository`.
    ///
    /// - Parameters:
    ///   - cipherAPIService: The API service used to perform API requests for the ciphers in a user's vault.
    ///   - cipherService: The service used to manages syncing and updates to the user's ciphers.
    ///   - clientAuth: The client used by the application to handle auth related encryption and decryption tasks.
    ///   - clientCrypto: The client used by the application to handle encryption and decryption setup tasks.
    ///   - clientVault: The client used by the application to handle vault encryption and decryption tasks.
    ///   - collectionService: The service for managing the collections for the user.
    ///   - errorReporter: The service used by the application to report non-fatal errors.
    ///   - folderService: The service used to manage syncing and updates to the user's folders.
    ///   - stateService: The service used by the application to manage account state.
    ///   - syncService: The service used to handle syncing vault data with the API.
    ///   - vaultTimeoutService: The service used by the application to manage vault access.
    ///
    init(
        cipherAPIService: CipherAPIService,
        cipherService: CipherService,
        clientAuth: ClientAuthProtocol,
        clientCrypto: ClientCryptoProtocol,
        clientVault: ClientVaultService,
        collectionService: CollectionService,
        errorReporter: ErrorReporter,
        folderService: FolderService,
        stateService: StateService,
        syncService: SyncService,
        vaultTimeoutService: VaultTimeoutService
    ) {
        self.cipherAPIService = cipherAPIService
        self.cipherService = cipherService
        self.clientAuth = clientAuth
        self.clientCrypto = clientCrypto
        self.clientVault = clientVault
        self.collectionService = collectionService
        self.errorReporter = errorReporter
        self.folderService = folderService
        self.stateService = stateService
        self.syncService = syncService
        self.vaultTimeoutService = vaultTimeoutService
    }

    // MARK: Private

    /// Returns a list of items that are grouped together in the vault list from a sync response.
    ///
    /// - Parameters:
    ///   - group: The group of items to get.
    ///   - response: The sync response used to build the list of items.
    /// - Returns: A list of items for the group in the vault list.
    ///
    private func vaultListItems(
        group: VaultListGroup,
        from response: SyncResponseModel
    ) async throws -> [VaultListItem] {
        let ciphers = try await clientVault.ciphers()
            .decryptList(ciphers: response.ciphers.map(Cipher.init))
            .sorted { $0.name.localizedStandardCompare($1.name) == .orderedAscending }

        let activeCiphers = ciphers.filter { $0.deletedDate == nil }
        let deletedCiphers = ciphers.filter { $0.deletedDate != nil }

        switch group {
        case .login:
            return activeCiphers.filter { $0.type == .login }.compactMap(VaultListItem.init)
        case .card:
            return activeCiphers.filter { $0.type == .card }.compactMap(VaultListItem.init)
        case let .collection(id, _):
            return activeCiphers.filter { $0.collectionIds.contains(id) }.compactMap(VaultListItem.init)
        case .identity:
            return activeCiphers.filter { $0.type == .identity }.compactMap(VaultListItem.init)
        case .secureNote:
            return activeCiphers.filter { $0.type == .secureNote }.compactMap(VaultListItem.init)
        case let .folder(id, _):
            return activeCiphers.filter { $0.folderId == id }.compactMap(VaultListItem.init)
        case .trash:
            return deletedCiphers.compactMap(VaultListItem.init)
        }
    }

    /// Returns a list of the sections in the vault list from a sync response.
    ///
    /// - Parameter response: The sync response used to build the list of sections.
    /// - Returns: A list of the sections to display in the vault list.
    ///
    private func vaultListSections( // swiftlint:disable:this function_body_length
        from response: SyncResponseModel,
        filter: VaultFilterType
    ) async throws -> [VaultListSection] {
        let ciphers = try await clientVault.ciphers()
            .decryptList(ciphers: response.ciphers.map(Cipher.init))
            .filter(filter.cipherFilter)
            .sorted { $0.name.localizedStandardCompare($1.name) == .orderedAscending }

        let folders = try await clientVault.folders()
            .decryptList(folders: response.folders.map(Folder.init))
            .filter(filter.folderFilter)
            .sorted { $0.name.localizedStandardCompare($1.name) == .orderedAscending }

        let collections = try await clientVault.collections()
            .decryptList(collections: response.collections.map(Collection.init))
            .filter(filter.collectionFilter)
            .sorted { $0.name.localizedStandardCompare($1.name) == .orderedAscending }

        guard !ciphers.isEmpty else { return [] }

        let activeCiphers = ciphers.filter { $0.deletedDate == nil }

        let ciphersFavorites = activeCiphers.filter(\.favorite).compactMap(VaultListItem.init)
        let ciphersNoFolder = activeCiphers.filter { $0.folderId == nil }.compactMap(VaultListItem.init)

        let ciphersTrashCount = ciphers.lazy.filter { $0.deletedDate != nil }.count
        let ciphersTrashItem = VaultListItem(id: "Trash", itemType: .group(.trash, ciphersTrashCount))

        let folderItems = folders.map { folder in
            let cipherCount = activeCiphers.lazy.filter { $0.folderId == folder.id }.count
            return VaultListItem(
                id: folder.id,
                itemType: .group(.folder(id: folder.id, name: folder.name), cipherCount)
            )
        }

        let collectionItems = collections.map { collection in
            let collectionCount = activeCiphers.lazy.filter { $0.collectionIds.contains(collection.id) }.count
            return VaultListItem(
                id: collection.id,
                itemType: .group(.collection(id: collection.id, name: collection.name), collectionCount)
            )
        }

        let typesCardCount = activeCiphers.lazy.filter { $0.type == .card }.count
        let typesIdentityCount = activeCiphers.lazy.filter { $0.type == .identity }.count
        let typesLoginCount = activeCiphers.lazy.filter { $0.type == .login }.count
        let typesSecureNoteCount = activeCiphers.lazy.filter { $0.type == .secureNote }.count

        let types = [
            VaultListItem(id: "Types.Logins", itemType: .group(.login, typesLoginCount)),
            VaultListItem(id: "Types.Cards", itemType: .group(.card, typesCardCount)),
            VaultListItem(id: "Types.Identities", itemType: .group(.identity, typesIdentityCount)),
            VaultListItem(id: "Types.SecureNotes", itemType: .group(.secureNote, typesSecureNoteCount)),
        ]

        return [
            VaultListSection(id: "Favorites", items: ciphersFavorites, name: Localizations.favorites),
            VaultListSection(id: "Types", items: types, name: Localizations.types),
            VaultListSection(id: "Folders", items: folderItems, name: Localizations.folders),
            VaultListSection(id: "NoFolder", items: ciphersNoFolder, name: Localizations.folderNone),
            VaultListSection(id: "Collections", items: collectionItems, name: Localizations.collections),
            VaultListSection(id: "Trash", items: [ciphersTrashItem], name: Localizations.trash),
        ]
        .filter { !$0.items.isEmpty }
    }
}

extension DefaultVaultRepository: VaultRepository {
    // MARK: API Methods

    func fetchSync(isManualRefresh: Bool) async throws {
        let allowSyncOnRefresh = try await stateService.getAllowSyncOnRefresh()
        if !isManualRefresh || allowSyncOnRefresh {
            try await syncService.fetchSync()
        }
    }

    // MARK: Data Methods

    func addCipher(_ cipher: CipherView) async throws {
        let cipher = try await clientVault.ciphers().encrypt(cipherView: cipher)
        if cipher.collectionIds.isEmpty {
            _ = try await cipherAPIService.addCipher(cipher)
        } else {
            _ = try await cipherAPIService.addCipherWithCollections(cipher)
        }
        // TODO: BIT-92 Insert response into database instead of fetching sync.
        try await fetchSync(isManualRefresh: false)
    }

    func fetchCipherOwnershipOptions() async throws -> [CipherOwner] {
        let email = try await stateService.getActiveAccount().profile.email
        let personalOwner = CipherOwner.personal(email: email)

        let organizations = syncService.organizations()
        let organizationOwners: [CipherOwner] = organizations?
            .filter { $0.enabled && $0.status == .confirmed }
            .compactMap { organization in
                guard let name = organization.name else { return nil }
                return CipherOwner.organization(id: organization.id, name: name)
            } ?? []

        return [personalOwner] + organizationOwners
    }

    func fetchCollections(includeReadOnly: Bool) async throws -> [CollectionView] {
        let collections = try await collectionService.fetchAllCollections(includeReadOnly: includeReadOnly)
        return try await clientVault.collections()
            .decryptList(collections: collections)
            .sorted { $0.name.localizedStandardCompare($1.name) == .orderedAscending }
    }

<<<<<<< HEAD
    func deleteCipher(_ id: String) async throws {
        try await cipherService.deleteCipherWithServer(id: id)
=======
    func fetchFolders() async throws -> [FolderView] {
        let folders = try await folderService.fetchAllFolders()
        return try await clientVault.folders()
            .decryptList(folders: folders)
            .sorted { $0.name.localizedStandardCompare($1.name) == .orderedAscending }
    }

    func doesActiveAccountHavePremium() async throws -> Bool {
        let account = try await stateService.getActiveAccount()
        return account.profile.hasPremiumPersonally ?? false
>>>>>>> eaad17e2
    }

    func remove(userId: String?) async {
        await vaultTimeoutService.remove(userId: userId)
    }

    func updateCipher(_ updatedCipherView: CipherView) async throws {
        let updatedCipher = try await clientVault.ciphers().encrypt(cipherView: updatedCipherView)
        _ = try await cipherAPIService.updateCipher(updatedCipher)
        // TODO: BIT-92 Insert response into database instead of fetching sync.
        try await fetchSync(isManualRefresh: false)
    }

    func validatePassword(_ password: String) async throws -> Bool {
        guard let passwordHash = try await stateService.getMasterPasswordHash() else { return false }
        return try await clientAuth.validatePassword(password: password, passwordHash: passwordHash)
    }

    // MARK: Publishers

    func cipherDetailsPublisher(id: String) -> AsyncPublisher<AnyPublisher<CipherView, Never>> {
        syncService.syncResponsePublisher()
            .asyncCompactMap { response in
                guard let cipher = response?.ciphers.first(where: { $0.id == id }) else {
                    return nil
                }
                return try? await self.clientVault.ciphers().decrypt(cipher: Cipher(responseModel: cipher))
            }
            .eraseToAnyPublisher()
            .values
    }

    func organizationsPublisher() -> AsyncPublisher<AnyPublisher<[Organization], Never>> {
        syncService.syncResponsePublisher()
            .compactMap { response in
                response?.profile?.organizations?.compactMap(Organization.init)
            }
            .eraseToAnyPublisher()
            .values
    }

    func vaultListPublisher(filter: VaultFilterType) -> AsyncPublisher<AnyPublisher<[VaultListSection], Never>> {
        syncService.syncResponsePublisher()
            .asyncCompactMap { response in
                guard let response else { return nil }
                return try? await self.vaultListSections(from: response, filter: filter)
            }
            .eraseToAnyPublisher()
            .values
    }

    func vaultListPublisher(group: VaultListGroup) -> AsyncPublisher<AnyPublisher<[VaultListItem], Never>> {
        syncService.syncResponsePublisher()
            .asyncCompactMap { response in
                guard let response else { return nil }
                return try? await self.vaultListItems(group: group, from: response)
            }
            .eraseToAnyPublisher()
            .values
    }
} // swiftlint:disable:this file_length<|MERGE_RESOLUTION|>--- conflicted
+++ resolved
@@ -22,19 +22,17 @@
     ///
     func addCipher(_ cipher: CipherView) async throws
 
-<<<<<<< HEAD
     /// Delete a cipher from the user's vault.
     ///
     /// - Parameter id: The cipher that the user is added.
     ///
     func deleteCipher(_ id: String) async throws
-=======
+
     /// Validates the user's active account has access to premium features.
     ///
     /// - Returns: Whether the active account has premium.
     ///
     func doesActiveAccountHavePremium() async throws -> Bool
->>>>>>> eaad17e2
 
     /// Fetches the ownership options that the user can select from for a cipher.
     ///
@@ -345,10 +343,10 @@
             .sorted { $0.name.localizedStandardCompare($1.name) == .orderedAscending }
     }
 
-<<<<<<< HEAD
     func deleteCipher(_ id: String) async throws {
         try await cipherService.deleteCipherWithServer(id: id)
-=======
+    }
+
     func fetchFolders() async throws -> [FolderView] {
         let folders = try await folderService.fetchAllFolders()
         return try await clientVault.folders()
@@ -359,7 +357,6 @@
     func doesActiveAccountHavePremium() async throws -> Bool {
         let account = try await stateService.getActiveAccount()
         return account.profile.hasPremiumPersonally ?? false
->>>>>>> eaad17e2
     }
 
     func remove(userId: String?) async {
