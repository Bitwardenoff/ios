import BitwardenSdk
import Combine
import Foundation

/// A protocol for a `VaultRepository` which manages access to the data needed by the UI layer.
///
protocol VaultRepository: AnyObject {
    // MARK: API Methods

    /// Performs an API request to sync the user's vault data. The publishers in the repository can
    /// be used to subscribe to the vault data, which are updated as a result of the request.
    ///
    /// - Parameter isRefresh: Whether the sync is being performed as a manual refresh.
    ///
    func fetchSync(isManualRefresh: Bool) async throws

    // MARK: Data Methods

    /// Adds a cipher to the user's vault.
    ///
    /// - Parameter cipher: The cipher that the user is added.
    ///
    func addCipher(_ cipher: CipherView) async throws

    /// Delete a cipher from the user's vault.
    ///
    /// - Parameter id: The cipher id that to be deleted.
    ///
    func deleteCipher(_ id: String) async throws

    /// Validates the user's active account has access to premium features.
    ///
    /// - Returns: Whether the active account has premium.
    ///
    func doesActiveAccountHavePremium() async throws -> Bool

    /// Fetches the ownership options that the user can select from for a cipher.
    ///
    /// - Parameter includePersonal: Whether to include the user's personal vault in the list.
    /// - Returns: The list of ownership options for a cipher.
    ///
    func fetchCipherOwnershipOptions(includePersonal: Bool) async throws -> [CipherOwner]

    /// Fetches the collections that are available to the user.
    ///
    /// - Parameter includeReadOnly: Whether to include read-only collections.
    /// - Returns: The collections that are available to the user.
    ///
    func fetchCollections(includeReadOnly: Bool) async throws -> [CollectionView]

    /// Fetches the folders that are available to the user.
    ///
    /// - Returns: The folders that are available to the user.
    ///
    func fetchFolders() async throws -> [FolderView]

    /// Removes an account id.
    ///
    ///  - Parameter userId: An optional userId. Defaults to the active user id.
    ///
    func remove(userId: String?) async

    /// Shares a cipher with an organization.
    ///
    /// - Parameter cipher: The cipher to share.
    ///
    func shareCipher(_ cipher: CipherView) async throws

    /// Soft delete a cipher from the user's vault.
    ///
    /// - Parameter cipher: The cipher that the user is soft deleting.
    ///
    func softDeleteCipher(_ cipher: CipherView) async throws

    /// Updates a cipher in the user's vault.
    ///
    /// - Parameter cipher: The cipher that the user is updating.
    ///
    func updateCipher(_ cipher: CipherView) async throws

    /// Validates the user's entered master password to determine if it matches the stored hash.
    ///
    /// - Parameter password: The user's master password.
    /// - Returns: Whether the hash of the password matches the stored hash.
    ///
    func validatePassword(_ password: String) async throws -> Bool

    // MARK: Publishers

    /// A publisher for the details of a cipher in the vault.
    ///
    /// - Parameter id: The cipher identifier to be notified when the cipher is updated.
    /// - Returns: A publisher for the details of a cipher which will be notified as the details of
    ///     the cipher change.
    ///
    func cipherDetailsPublisher(id: String) -> AsyncPublisher<AnyPublisher<CipherView, Never>>

    /// A publisher for the list of organizations the user is a member of.
    ///
    /// - Returns: A publisher for the list of organizations the user is a member of.
    ///
    func organizationsPublisher() async throws -> AsyncThrowingPublisher<AnyPublisher<[Organization], Error>>

    /// A publisher for the vault list which returns a list of sections and items that are
    /// displayed in the vault.
    ///
    /// - Returns: A publisher for the sections of the vault list which will be notified as the
    ///     data changes.
    ///
    func vaultListPublisher(filter: VaultFilterType) -> AsyncPublisher<AnyPublisher<[VaultListSection], Never>>

    /// A publisher for a group of items within the vault list.
    ///
    /// - Parameter group: The group of items within the vault list to subscribe to.
    /// - Returns: A publisher for a group of items within the vault list which will be notified as
    ///     the data changes.
    ///
    func vaultListPublisher(group: VaultListGroup) -> AsyncPublisher<AnyPublisher<[VaultListItem], Never>>
}

/// A default implementation of a `VaultRepository`.
///
class DefaultVaultRepository {
    // MARK: Properties

    /// The API service used to perform API requests for the ciphers in a user's vault.
    let cipherAPIService: CipherAPIService

    /// The service used to manage syncing and updates to the user's ciphers.
    let cipherService: CipherService

    /// The client used by the application to handle auth related encryption and decryption tasks.
    let clientAuth: ClientAuthProtocol

    /// The client used by the application to handle encryption and decryption setup tasks.
    let clientCrypto: ClientCryptoProtocol

    /// The client used by the application to handle vault encryption and decryption tasks.
    let clientVault: ClientVaultService

    /// The service for managing the collections for the user.
    let collectionService: CollectionService

    /// The service used by the application to report non-fatal errors.
    let errorReporter: ErrorReporter

    /// The service used to manage syncing and updates to the user's folders.
    let folderService: FolderService

    /// The service used to manage syncing and updates to the user's organizations.
    let organizationService: OrganizationService

    /// The service used by the application to manage account state.
    let stateService: StateService

    /// The service used to handle syncing vault data with the API.
    let syncService: SyncService

    /// The service used by the application to manage vault access.
    let vaultTimeoutService: VaultTimeoutService

    // MARK: Initialization

    /// Initialize a `DefaultVaultRepository`.
    ///
    /// - Parameters:
    ///   - cipherAPIService: The API service used to perform API requests for the ciphers in a user's vault.
    ///   - cipherService: The service used to manage syncing and updates to the user's ciphers.
    ///   - clientAuth: The client used by the application to handle auth related encryption and decryption tasks.
    ///   - clientCrypto: The client used by the application to handle encryption and decryption setup tasks.
    ///   - clientVault: The client used by the application to handle vault encryption and decryption tasks.
    ///   - collectionService: The service for managing the collections for the user.
    ///   - errorReporter: The service used by the application to report non-fatal errors.
    ///   - folderService: The service used to manage syncing and updates to the user's folders.
    ///   - organizationService: The service used to manage syncing and updates to the user's organizations.
    ///   - stateService: The service used by the application to manage account state.
    ///   - syncService: The service used to handle syncing vault data with the API.
    ///   - vaultTimeoutService: The service used by the application to manage vault access.
    ///
    init(
        cipherAPIService: CipherAPIService,
        cipherService: CipherService,
        clientAuth: ClientAuthProtocol,
        clientCrypto: ClientCryptoProtocol,
        clientVault: ClientVaultService,
        collectionService: CollectionService,
        errorReporter: ErrorReporter,
        folderService: FolderService,
        organizationService: OrganizationService,
        stateService: StateService,
        syncService: SyncService,
        vaultTimeoutService: VaultTimeoutService
    ) {
        self.cipherAPIService = cipherAPIService
        self.cipherService = cipherService
        self.clientAuth = clientAuth
        self.clientCrypto = clientCrypto
        self.clientVault = clientVault
        self.collectionService = collectionService
        self.errorReporter = errorReporter
        self.folderService = folderService
        self.organizationService = organizationService
        self.stateService = stateService
        self.syncService = syncService
        self.vaultTimeoutService = vaultTimeoutService
    }

    // MARK: Private

    /// Returns a list of TOTP type items from a SyncResponseModel.
    ///
    /// - Parameters
    ///   - response: The SyncResponseModel providing the list of TOTP keys.
    ///   - filter: The filter applied to the response.
    /// - Returns: A list of totpKey type items in the vault list.
    ///
    private func totpListItems(
        from response: SyncResponseModel,
        filter: VaultFilterType?
    ) async throws -> [VaultListItem] {
        let responseCiphers = response.ciphers.map(Cipher.init)
        let active = responseCiphers.filter { cipher in
            cipher.deletedDate == nil
                && cipher.type == .login
                && cipher.login?.totp != nil
        }
        let listItemTransform: (CipherListView) async throws -> VaultListItem? = { [weak self] cipherListView in
            guard let self,
                  let id = cipherListView.id,
                  let cipher = active.first(where: { $0.id == id }) else {
                return nil
            }
            let decoded = try await clientVault.ciphers()
                .decrypt(cipher: cipher)
            guard let login = decoded.login,
                  let key = login.totp,
                  let totpKey = TOTPKey(key) else { return nil }
            return VaultListItem(
                id: id,
                itemType: .totp(
                    id: id,
                    loginView: login,
                    totpKey: totpKey
                )
            )
        }
        let totpItems: [VaultListItem] = try await clientVault.ciphers()
            .decryptList(ciphers: active)
            .filter(filter?.cipherFilter(_:) ?? { _ in true })
            .sorted { $0.name.localizedStandardCompare($1.name) == .orderedAscending }
            .asyncMap(listItemTransform)
            .compactMap { $0 }
        return totpItems
    }

    /// Returns a list of items that are grouped together in the vault list from a sync response.
    ///
    /// - Parameters:
    ///   - group: The group of items to get.
    ///   - response: The sync response used to build the list of items.
    /// - Returns: A list of items for the group in the vault list.
    ///
    private func vaultListItems(
        group: VaultListGroup,
        from response: SyncResponseModel
    ) async throws -> [VaultListItem] {
        let responseCiphers = response.ciphers.map(Cipher.init)
        let ciphers = try await clientVault.ciphers()
            .decryptList(ciphers: responseCiphers)
            .sorted { $0.name.localizedStandardCompare($1.name) == .orderedAscending }

        let activeCiphers = ciphers.filter { $0.deletedDate == nil }
        let deletedCiphers = ciphers.filter { $0.deletedDate != nil }

        switch group {
        case .login:
            return activeCiphers.filter { $0.type == .login }.compactMap(VaultListItem.init)
        case .card:
            return activeCiphers.filter { $0.type == .card }.compactMap(VaultListItem.init)
        case let .collection(id, _):
            return activeCiphers.filter { $0.collectionIds.contains(id) }.compactMap(VaultListItem.init)
        case .identity:
            return activeCiphers.filter { $0.type == .identity }.compactMap(VaultListItem.init)
        case .secureNote:
            return activeCiphers.filter { $0.type == .secureNote }.compactMap(VaultListItem.init)
        case let .folder(id, _):
            return activeCiphers.filter { $0.folderId == id }.compactMap(VaultListItem.init)
        case .totp:
            return try await totpListItems(
                from: response,
                filter: nil
            )
        case .trash:
            return deletedCiphers.compactMap(VaultListItem.init)
        }
    }

    /// Returns a list of the sections in the vault list from a sync response.
    ///
    /// - Parameter response: The sync response used to build the list of sections.
    /// - Returns: A list of the sections to display in the vault list.
    ///
    private func vaultListSections( // swiftlint:disable:this function_body_length
        from response: SyncResponseModel,
        filter: VaultFilterType
    ) async throws -> [VaultListSection] {
        let responseCiphers: [Cipher] = response.ciphers.map(Cipher.init)

        let ciphers = try await clientVault.ciphers()
            .decryptList(ciphers: responseCiphers)
            .filter(filter.cipherFilter)
            .sorted { $0.name.localizedStandardCompare($1.name) == .orderedAscending }

        let folders = try await clientVault.folders()
            .decryptList(folders: response.folders.map(Folder.init))
            .filter(filter.folderFilter)
            .sorted { $0.name.localizedStandardCompare($1.name) == .orderedAscending }

        let collections = try await clientVault.collections()
            .decryptList(collections: response.collections.map(Collection.init))
            .filter(filter.collectionFilter)
            .sorted { $0.name.localizedStandardCompare($1.name) == .orderedAscending }

        guard !ciphers.isEmpty else { return [] }

        let activeCiphers = ciphers.filter { $0.deletedDate == nil }

        let ciphersFavorites = activeCiphers.filter(\.favorite).compactMap(VaultListItem.init)
        let ciphersNoFolder = activeCiphers.filter { $0.folderId == nil }.compactMap(VaultListItem.init)

        let ciphersTrashCount = ciphers.lazy.filter { $0.deletedDate != nil }.count
        let ciphersTrashItem = VaultListItem(id: "Trash", itemType: .group(.trash, ciphersTrashCount))

<<<<<<< HEAD
        let oneTimePasswordCount: Int = try await totpListItems(
            from: response,
            filter: filter
        ).count

        var totpItems = (oneTimePasswordCount > 0) ? [
            VaultListItem(
                id: "Types.VerificationCodes",
                itemType: .group(.totp, oneTimePasswordCount)
            ),
        ] : []

        let folderItems = folders.map { folder in
            let cipherCount = activeCiphers.lazy.filter { $0.folderId == folder.id }.count
=======
        let folderItems: [VaultListItem] = folders.compactMap { folder in
            guard let folderId = folder.id else {
                self.errorReporter.log(
                    error: BitwardenError.dataError("Received a folder from the API with a missing ID.")
                )
                return nil
            }
            let cipherCount = activeCiphers.lazy.filter { $0.folderId == folderId }.count
>>>>>>> 61697724
            return VaultListItem(
                id: folderId,
                itemType: .group(.folder(id: folderId, name: folder.name), cipherCount)
            )
        }

        let collectionItems: [VaultListItem] = collections.compactMap { collection in
            guard let collectionId = collection.id else {
                self.errorReporter.log(
                    error: BitwardenError.dataError("Received a collection from the API with a missing ID.")
                )
                return nil
            }
            let collectionCount = activeCiphers.lazy.filter { $0.collectionIds.contains(collectionId) }.count
            return VaultListItem(
                id: collectionId,
                itemType: .group(.collection(id: collectionId, name: collection.name), collectionCount)
            )
        }

        let typesCardCount = activeCiphers.lazy.filter { $0.type == .card }.count
        let typesIdentityCount = activeCiphers.lazy.filter { $0.type == .identity }.count
        let typesLoginCount = activeCiphers.lazy.filter { $0.type == .login }.count
        let typesSecureNoteCount = activeCiphers.lazy.filter { $0.type == .secureNote }.count

        let types = [
            VaultListItem(id: "Types.Logins", itemType: .group(.login, typesLoginCount)),
            VaultListItem(id: "Types.Cards", itemType: .group(.card, typesCardCount)),
            VaultListItem(id: "Types.Identities", itemType: .group(.identity, typesIdentityCount)),
            VaultListItem(id: "Types.SecureNotes", itemType: .group(.secureNote, typesSecureNoteCount)),
        ]

        return [
            VaultListSection(id: "TOTP", items: totpItems, name: Localizations.totp),
            VaultListSection(id: "Favorites", items: ciphersFavorites, name: Localizations.favorites),
            VaultListSection(id: "Types", items: types, name: Localizations.types),
            VaultListSection(id: "Folders", items: folderItems, name: Localizations.folders),
            VaultListSection(id: "NoFolder", items: ciphersNoFolder, name: Localizations.folderNone),
            VaultListSection(id: "Collections", items: collectionItems, name: Localizations.collections),
            VaultListSection(id: "Trash", items: [ciphersTrashItem], name: Localizations.trash),
        ]
        .filter { !$0.items.isEmpty }
    }
}

extension DefaultVaultRepository: VaultRepository {
    // MARK: API Methods

    func fetchSync(isManualRefresh: Bool) async throws {
        let allowSyncOnRefresh = try await stateService.getAllowSyncOnRefresh()
        if !isManualRefresh || allowSyncOnRefresh {
            try await syncService.fetchSync()
        }
    }

    // MARK: Data Methods

    func addCipher(_ cipher: CipherView) async throws {
        let cipher = try await clientVault.ciphers().encrypt(cipherView: cipher)
        if cipher.collectionIds.isEmpty {
            _ = try await cipherAPIService.addCipher(cipher)
        } else {
            _ = try await cipherAPIService.addCipherWithCollections(cipher)
        }
        // TODO: BIT-92 Insert response into database instead of fetching sync.
        try await fetchSync(isManualRefresh: false)
    }

    func fetchCipherOwnershipOptions(includePersonal: Bool) async throws -> [CipherOwner] {
        let organizations = try await organizationService.fetchAllOrganizations()
        let organizationOwners: [CipherOwner] = organizations
            .filter { $0.enabled && $0.status == .confirmed }
            .map { organization in
                CipherOwner.organization(id: organization.id, name: organization.name)
            }

        if includePersonal {
            let email = try await stateService.getActiveAccount().profile.email
            let personalOwner = CipherOwner.personal(email: email)
            return [personalOwner] + organizationOwners
        } else {
            return organizationOwners
        }
    }

    func fetchCollections(includeReadOnly: Bool) async throws -> [CollectionView] {
        let collections = try await collectionService.fetchAllCollections(includeReadOnly: includeReadOnly)
        return try await clientVault.collections()
            .decryptList(collections: collections)
            .sorted { $0.name.localizedStandardCompare($1.name) == .orderedAscending }
    }

    func deleteCipher(_ id: String) async throws {
        try await cipherService.deleteCipherWithServer(id: id)
    }

    func fetchFolders() async throws -> [FolderView] {
        let folders = try await folderService.fetchAllFolders()
        return try await clientVault.folders()
            .decryptList(folders: folders)
            .sorted { $0.name.localizedStandardCompare($1.name) == .orderedAscending }
    }

    func doesActiveAccountHavePremium() async throws -> Bool {
        let account = try await stateService.getActiveAccount()
        return account.profile.hasPremiumPersonally ?? false
    }

    func remove(userId: String?) async {
        await vaultTimeoutService.remove(userId: userId)
    }

    func shareCipher(_ cipher: CipherView) async throws {
        let encryptedCipher = try await clientVault.ciphers().encrypt(cipherView: cipher)
        try await cipherService.shareWithServer(encryptedCipher)
        // TODO: BIT-92 Insert response into database instead of fetching sync.
        try await fetchSync(isManualRefresh: false)
    }

    func softDeleteCipher(_ cipher: CipherView) async throws {
        guard let id = cipher.id else { throw CipherAPIServiceError.updateMissingId }
        let softDeletedCipher = CipherView(
            id: cipher.id,
            organizationId: cipher.organizationId,
            folderId: cipher.folderId,
            collectionIds: cipher.collectionIds,
            key: cipher.key,
            name: cipher.name,
            notes: cipher.notes,
            type: cipher.type,
            login: cipher.login,
            identity: cipher.identity,
            card: cipher.card,
            secureNote: cipher.secureNote,
            favorite: cipher.favorite,
            reprompt: cipher.reprompt,
            organizationUseTotp: cipher.organizationUseTotp,
            edit: cipher.edit,
            viewPassword: cipher.viewPassword,
            localData: cipher.localData,
            attachments: cipher.attachments,
            fields: cipher.fields,
            passwordHistory: cipher.passwordHistory,
            creationDate: cipher.creationDate,
            deletedDate: .now,
            revisionDate: cipher.revisionDate
        )
        let encryptCipher = try await clientVault.ciphers().encrypt(cipherView: softDeletedCipher)
        try await cipherService.softDeleteCipherWithServer(id: id, encryptCipher)
    }

    func updateCipher(_ updatedCipherView: CipherView) async throws {
        let updatedCipher = try await clientVault.ciphers().encrypt(cipherView: updatedCipherView)
        _ = try await cipherAPIService.updateCipher(updatedCipher)
        // TODO: BIT-92 Insert response into database instead of fetching sync.
        try await fetchSync(isManualRefresh: false)
    }

    func validatePassword(_ password: String) async throws -> Bool {
        guard let passwordHash = try await stateService.getMasterPasswordHash() else { return false }
        return try await clientAuth.validatePassword(password: password, passwordHash: passwordHash)
    }

    // MARK: Publishers

    func cipherDetailsPublisher(id: String) -> AsyncPublisher<AnyPublisher<CipherView, Never>> {
        syncService.syncResponsePublisher()
            .asyncCompactMap { response in
                guard let cipher = response?.ciphers.first(where: { $0.id == id }) else {
                    return nil
                }
                return try? await self.clientVault.ciphers().decrypt(cipher: Cipher(responseModel: cipher))
            }
            .eraseToAnyPublisher()
            .values
    }

    func organizationsPublisher() async throws -> AsyncThrowingPublisher<AnyPublisher<[Organization], Error>> {
        try await organizationService.organizationsPublisher().eraseToAnyPublisher().values
    }

    func vaultListPublisher(filter: VaultFilterType) -> AsyncPublisher<AnyPublisher<[VaultListSection], Never>> {
        syncService.syncResponsePublisher()
            .asyncCompactMap { response in
                guard let response else { return nil }
                return try? await self.vaultListSections(from: response, filter: filter)
            }
            .eraseToAnyPublisher()
            .values
    }

    func vaultListPublisher(group: VaultListGroup) -> AsyncPublisher<AnyPublisher<[VaultListItem], Never>> {
        syncService.syncResponsePublisher()
            .asyncCompactMap { response in
                guard let response else { return nil }
                return try? await self.vaultListItems(group: group, from: response)
            }
            .eraseToAnyPublisher()
            .values
    }
} // swiftlint:disable:this file_length<|MERGE_RESOLUTION|>--- conflicted
+++ resolved
@@ -331,7 +331,6 @@
         let ciphersTrashCount = ciphers.lazy.filter { $0.deletedDate != nil }.count
         let ciphersTrashItem = VaultListItem(id: "Trash", itemType: .group(.trash, ciphersTrashCount))
 
-<<<<<<< HEAD
         let oneTimePasswordCount: Int = try await totpListItems(
             from: response,
             filter: filter
@@ -344,9 +343,6 @@
             ),
         ] : []
 
-        let folderItems = folders.map { folder in
-            let cipherCount = activeCiphers.lazy.filter { $0.folderId == folder.id }.count
-=======
         let folderItems: [VaultListItem] = folders.compactMap { folder in
             guard let folderId = folder.id else {
                 self.errorReporter.log(
@@ -355,7 +351,6 @@
                 return nil
             }
             let cipherCount = activeCiphers.lazy.filter { $0.folderId == folderId }.count
->>>>>>> 61697724
             return VaultListItem(
                 id: folderId,
                 itemType: .group(.folder(id: folderId, name: folder.name), cipherCount)
