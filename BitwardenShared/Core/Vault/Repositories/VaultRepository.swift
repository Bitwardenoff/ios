--- conflicted
+++ resolved
@@ -416,8 +416,6 @@
         isActive: Bool,
         cipherFilter: ((CipherView) -> Bool)? = nil
     ) async throws -> AnyPublisher<[CipherView], Error> {
-        let userId = try await stateService.getActiveAccountId()
-
         let query = searchText.trimmingCharacters(in: .whitespacesAndNewlines)
             .lowercased()
             .folding(options: .diacriticInsensitive, locale: .current)
@@ -429,11 +427,7 @@
         return try await cipherService.ciphersPublisher().asyncTryMap { ciphers -> [CipherView] in
             // Convert the Ciphers to CipherViews and filter appropriately.
             let matchingCiphers = try await ciphers.asyncMap { cipher in
-<<<<<<< HEAD
-                try await self.clientService.clientVault(for: userId).ciphers().decrypt(cipher: cipher)
-=======
                 try await self.clientService.clientVault().ciphers().decrypt(cipher: cipher)
->>>>>>> 69ec7748
             }
             .filter { cipher in
                 filterType.cipherFilter(cipher) &&
@@ -506,18 +500,12 @@
     /// - Returns: A `VaultListItem` if the CipherView supports TOTP.
     ///
     private func totpItem(for cipherView: CipherView) async throws -> VaultListItem? {
-        let userId = try await stateService.getActiveAccountId()
-
         guard let id = cipherView.id,
               let login = cipherView.login,
               let key = login.totp else {
             return nil
         }
-<<<<<<< HEAD
-        guard let code = try? await clientService.clientVault(for: userId).generateTOTPCode(
-=======
         guard let code = try? await clientService.clientVault().generateTOTPCode(
->>>>>>> 69ec7748
             for: key,
             date: timeProvider.presentTime
         ) else {
@@ -559,15 +547,9 @@
         filter: VaultFilterType,
         folders: [Folder]
     ) async throws -> VaultListSection? {
-        let userId = try await stateService.getActiveAccountId()
-
         guard let folderId = group.folderId else { return nil }
 
-<<<<<<< HEAD
-        let folders = try await clientService.clientVault(for: userId).folders()
-=======
         let folders = try await clientService.clientVault().folders()
->>>>>>> 69ec7748
             .decryptList(folders: folders)
             .filter { filter.folderFilter($0, ciphers: activeCiphers) }
             .sorted { $0.name.localizedStandardCompare($1.name) == .orderedAscending }
@@ -602,14 +584,8 @@
         ciphers: [Cipher],
         folders: [Folder] = []
     ) async throws -> [VaultListSection] {
-        let userId = try await stateService.getActiveAccountId()
-
         let ciphers = try await ciphers.asyncMap { cipher in
-<<<<<<< HEAD
-            try await self.clientService.clientVault(for: userId).ciphers().decrypt(cipher: cipher)
-=======
             try await self.clientService.clientVault().ciphers().decrypt(cipher: cipher)
->>>>>>> 69ec7748
         }
         .filter(filter.cipherFilter)
         .sorted { $0.name.localizedStandardCompare($1.name) == .orderedAscending }
@@ -674,34 +650,20 @@
         folders: [Folder],
         filter: VaultFilterType
     ) async throws -> [VaultListSection] {
-        let userId = try await stateService.getActiveAccountId()
-
         let ciphers = try await ciphers.asyncMap { cipher in
-<<<<<<< HEAD
-            try await self.clientService.clientVault(for: userId).ciphers().decrypt(cipher: cipher)
-=======
             try await self.clientService.clientVault().ciphers().decrypt(cipher: cipher)
->>>>>>> 69ec7748
         }
         .filter(filter.cipherFilter)
         .sorted { $0.name.localizedStandardCompare($1.name) == .orderedAscending }
 
-<<<<<<< HEAD
-        let folders = try await clientService.clientVault(for: userId).folders()
-=======
         let activeCiphers = ciphers.filter { $0.deletedDate == nil }
 
         let folders = try await clientService.clientVault().folders()
->>>>>>> 69ec7748
             .decryptList(folders: folders)
             .filter { filter.folderFilter($0, ciphers: activeCiphers) }
             .sorted { $0.name.localizedStandardCompare($1.name) == .orderedAscending }
 
-<<<<<<< HEAD
-        let collections = try await clientService.clientVault(for: userId).collections()
-=======
         let collections = try await clientService.clientVault().collections()
->>>>>>> 69ec7748
             .decryptList(collections: collections)
             .filter(filter.collectionFilter)
             .sorted { $0.name.localizedStandardCompare($1.name) == .orderedAscending }
@@ -814,12 +776,7 @@
     // MARK: Data Methods
 
     func addCipher(_ cipher: CipherView) async throws {
-<<<<<<< HEAD
-        let userId = try await stateService.getActiveAccountId()
-        let cipher = try await clientService.clientVault(for: userId).ciphers().encrypt(cipherView: cipher)
-=======
         let cipher = try await clientService.clientVault().ciphers().encrypt(cipherView: cipher)
->>>>>>> 69ec7748
         try await cipherService.addCipherWithServer(cipher)
     }
 
@@ -838,14 +795,8 @@
     }
 
     func fetchCipher(withId id: String) async throws -> CipherView? {
-        let userId = try await stateService.getActiveAccountId()
-
         guard let cipher = try await cipherService.fetchCipher(withId: id) else { return nil }
-<<<<<<< HEAD
-        return try? await clientService.clientVault(for: userId).ciphers().decrypt(cipher: cipher)
-=======
         return try? await clientService.clientVault().ciphers().decrypt(cipher: cipher)
->>>>>>> 69ec7748
     }
 
     func fetchCipherOwnershipOptions(includePersonal: Bool) async throws -> [CipherOwner] {
@@ -866,14 +817,8 @@
     }
 
     func fetchCollections(includeReadOnly: Bool) async throws -> [CollectionView] {
-        let userId = try await stateService.getActiveAccountId()
-
         let collections = try await collectionService.fetchAllCollections(includeReadOnly: includeReadOnly)
-<<<<<<< HEAD
-        return try await clientService.clientVault(for: userId).collections()
-=======
         return try await clientService.clientVault().collections()
->>>>>>> 69ec7748
             .decryptList(collections: collections)
             .sorted { $0.name.localizedStandardCompare($1.name) == .orderedAscending }
     }
@@ -883,31 +828,19 @@
     }
 
     func fetchFolders() async throws -> [FolderView] {
-        let userId = try await stateService.getActiveAccountId()
-
         let folders = try await folderService.fetchAllFolders()
-<<<<<<< HEAD
-        return try await clientService.clientVault(for: userId).folders()
-=======
         return try await clientService.clientVault().folders()
->>>>>>> 69ec7748
             .decryptList(folders: folders)
             .sorted { $0.name.localizedStandardCompare($1.name) == .orderedAscending }
     }
 
     func deleteAttachment(withId attachmentId: String, cipherId: String) async throws -> CipherView? {
-        let userId = try await stateService.getActiveAccountId()
-
         // Delete the attachment and then decrypt the resulting updated cipher.
         if let updatedCipher = try await cipherService.deleteAttachmentWithServer(
             attachmentId: attachmentId,
             cipherId: cipherId
         ) {
-<<<<<<< HEAD
-            return try await clientService.clientVault(for: userId).ciphers().decrypt(cipher: updatedCipher)
-=======
             return try await clientService.clientVault().ciphers().decrypt(cipher: updatedCipher)
->>>>>>> 69ec7748
         }
         // This would only return nil if the cipher somehow doesn't exist in the datastore anymore.
         return nil
@@ -937,11 +870,7 @@
         else { throw BitwardenError.dataError("Missing data") }
 
         // Get the encrypted cipher and attachment, then download the actual data of the attachment.
-<<<<<<< HEAD
-        let encryptedCipher = try await clientService.clientVault(for: userId).ciphers().encrypt(cipherView: cipher)
-=======
         let encryptedCipher = try await clientService.clientVault().ciphers().encrypt(cipherView: cipher)
->>>>>>> 69ec7748
         guard let attachment = encryptedCipher.attachments?.first(where: { $0.id == attachmentId }),
               let downloadedUrl = try await cipherService.downloadAttachment(withId: attachmentId, cipherId: cipherId)
         else { return nil }
@@ -953,11 +882,7 @@
         let temporaryUrl = storageUrl.appendingPathComponent(attachmentName)
 
         // Decrypt the downloaded data and move it to the specified temporary location.
-<<<<<<< HEAD
-        try await clientService.clientVault(for: userId).attachments().decryptFile(
-=======
         try await clientService.clientVault().attachments().decryptFile(
->>>>>>> 69ec7748
             cipher: encryptedCipher,
             attachment: attachment,
             encryptedFilePath: downloadedUrl.path,
@@ -981,13 +906,7 @@
     }
 
     func refreshTOTPCode(for key: TOTPKeyModel) async throws -> LoginTOTPState {
-<<<<<<< HEAD
-        let userId = try await stateService.getActiveAccountId()
-
-        let codeState = try await clientService.clientVault(for: userId).generateTOTPCode(
-=======
         let codeState = try await clientService.clientVault().generateTOTPCode(
->>>>>>> 69ec7748
             for: key.rawAuthenticatorKey,
             date: timeProvider.presentTime
         )
@@ -998,16 +917,10 @@
     }
 
     func refreshTOTPCodes(for items: [VaultListItem]) async throws -> [VaultListItem] {
-        let userId = try await stateService.getActiveAccountId()
-
-        return await items.asyncMap { item in
+        await items.asyncMap { item in
             guard case let .totp(name, model) = item.itemType,
                   let key = model.loginView.totp,
-<<<<<<< HEAD
-                  let code = try? await clientService.clientVault(for: userId).generateTOTPCode(for: key, date: timeProvider.presentTime)
-=======
                   let code = try? await clientService.clientVault().generateTOTPCode(for: key, date: timeProvider.presentTime)
->>>>>>> 69ec7748
             else {
                 errorReporter.log(error: TOTPServiceError
                     .unableToGenerateCode("Unable to refresh TOTP code for list view item: \(item.id)"))
@@ -1028,21 +941,13 @@
     }
 
     func restoreCipher(_ cipher: BitwardenSdk.CipherView) async throws {
-        let userId = try await stateService.getActiveAccountId()
         guard let id = cipher.id else { throw CipherAPIServiceError.updateMissingId }
         let restoredCipher = cipher.update(deletedDate: nil)
-<<<<<<< HEAD
-        let encryptCipher = try await clientService.clientVault(for: userId)
-            .ciphers().encrypt(cipherView: restoredCipher)
-=======
         let encryptCipher = try await clientService.clientVault().ciphers().encrypt(cipherView: restoredCipher)
->>>>>>> 69ec7748
         try await cipherService.restoreCipherWithServer(id: id, encryptCipher)
     }
 
     func saveAttachment(cipherView: CipherView, fileData: Data, fileName: String) async throws -> CipherView {
-        let userId = try await stateService.getActiveAccountId()
-
         // Put the file data size and file name into a blank attachment view.
         let attachmentView = AttachmentView(
             id: nil,
@@ -1054,13 +959,8 @@
         )
 
         // Encrypt the attachment.
-<<<<<<< HEAD
-        let cipher = try await clientService.clientVault(for: userId).ciphers().encrypt(cipherView: cipherView)
-        let attachment = try await clientService.clientVault(for: userId).attachments().encryptBuffer(
-=======
         let cipher = try await clientService.clientVault().ciphers().encrypt(cipherView: cipherView)
         let attachment = try await clientService.clientVault().attachments().encryptBuffer(
->>>>>>> 69ec7748
             cipher: cipher,
             attachment: attachmentView,
             buffer: fileData
@@ -1071,67 +971,37 @@
             cipher: cipher,
             attachment: attachment
         )
-<<<<<<< HEAD
-        return try await clientService.clientVault(for: userId).ciphers().decrypt(cipher: updatedCipher)
-    }
-
-    func shareCipher(_ cipher: CipherView) async throws {
-        let userId = try await stateService.getActiveAccountId()
-        let encryptedCipher = try await clientService.clientVault(for: userId).ciphers().encrypt(cipherView: cipher)
-=======
         return try await clientService.clientVault().ciphers().decrypt(cipher: updatedCipher)
     }
 
     func shareCipher(_ cipher: CipherView) async throws {
         let encryptedCipher = try await clientService.clientVault().ciphers().encrypt(cipherView: cipher)
->>>>>>> 69ec7748
         try await cipherService.shareCipherWithServer(encryptedCipher)
     }
 
     func softDeleteCipher(_ cipher: CipherView) async throws {
-        let userId = try await stateService.getActiveAccountId()
         guard let id = cipher.id else { throw CipherAPIServiceError.updateMissingId }
         let softDeletedCipher = cipher.update(deletedDate: timeProvider.presentTime)
-<<<<<<< HEAD
-        let encryptCipher = try await clientService.clientVault(for: userId)
-            .ciphers().encrypt(cipherView: softDeletedCipher)
-=======
         let encryptCipher = try await clientService.clientVault().ciphers().encrypt(cipherView: softDeletedCipher)
->>>>>>> 69ec7748
         try await cipherService.softDeleteCipherWithServer(id: id, encryptCipher)
     }
 
     func updateCipher(_ cipherView: CipherView) async throws {
-<<<<<<< HEAD
-        let userId = try await stateService.getActiveAccountId()
-        let cipher = try await clientService.clientVault(for: userId).ciphers().encrypt(cipherView: cipherView)
-=======
         let cipher = try await clientService.clientVault().ciphers().encrypt(cipherView: cipherView)
->>>>>>> 69ec7748
         try await cipherService.updateCipherWithServer(cipher)
     }
 
     func updateCipherCollections(_ cipherView: CipherView) async throws {
-<<<<<<< HEAD
-        let userId = try await stateService.getActiveAccountId()
-        let cipher = try await clientService.clientVault(for: userId).ciphers().encrypt(cipherView: cipherView)
-=======
         let cipher = try await clientService.clientVault().ciphers().encrypt(cipherView: cipherView)
->>>>>>> 69ec7748
         try await cipherService.updateCipherCollectionsWithServer(cipher)
     }
 
     // MARK: Publishers
 
     func cipherPublisher() async throws -> AsyncThrowingPublisher<AnyPublisher<[CipherListView], Error>> {
-        let userId = try await stateService.getActiveAccountId()
-        return try await cipherService.ciphersPublisher()
+        try await cipherService.ciphersPublisher()
             .asyncTryMap { ciphers in
-<<<<<<< HEAD
-                try await self.clientService.clientVault(for: userId).ciphers().decryptList(ciphers: ciphers)
-=======
                 try await self.clientService.clientVault().ciphers().decryptList(ciphers: ciphers)
->>>>>>> 69ec7748
                     .sorted { $0.name.localizedStandardCompare($1.name) == .orderedAscending }
             }
             .eraseToAnyPublisher()
@@ -1139,15 +1009,10 @@
     }
 
     func cipherDetailsPublisher(id: String) async throws -> AsyncThrowingPublisher<AnyPublisher<CipherView?, Error>> {
-        let userId = try await stateService.getActiveAccountId()
-        return try await cipherService.ciphersPublisher()
+        try await cipherService.ciphersPublisher()
             .asyncTryMap { ciphers -> CipherView? in
                 guard let cipher = ciphers.first(where: { $0.id == id }) else { return nil }
-<<<<<<< HEAD
-                return try await self.clientService.clientVault(for: userId).ciphers().decrypt(cipher: cipher)
-=======
                 return try await self.clientService.clientVault().ciphers().decrypt(cipher: cipher)
->>>>>>> 69ec7748
             }
             .eraseToAnyPublisher()
             .values
@@ -1156,16 +1021,10 @@
     func ciphersAutofillPublisher(
         uri: String?
     ) async throws -> AsyncThrowingPublisher<AnyPublisher<[CipherView], Error>> {
-        let userId = try await stateService.getActiveAccountId()
-
-        return try await cipherService.ciphersPublisher()
+        try await cipherService.ciphersPublisher()
             .asyncTryMap { ciphers in
                 try await ciphers.asyncMap { cipher in
-<<<<<<< HEAD
-                    try await self.clientService.clientVault(for: userId).ciphers().decrypt(cipher: cipher)
-=======
                     try await self.clientService.clientVault().ciphers().decrypt(cipher: cipher)
->>>>>>> 69ec7748
                 }
             }
             .asyncTryMap { ciphers in
