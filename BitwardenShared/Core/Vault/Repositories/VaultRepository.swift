--- conflicted
+++ resolved
@@ -121,11 +121,7 @@
     /// The API service used to perform API requests for the ciphers in a user's vault.
     let cipherAPIService: CipherAPIService
 
-<<<<<<< HEAD
-    /// The API service used to perform API requests for the ciphers in a user's vault.
-=======
     /// The service used to manage syncing and updates to the user's ciphers.
->>>>>>> 14d76412
     let cipherService: CipherService
 
     /// The client used by the application to handle auth related encryption and decryption tasks.
@@ -164,11 +160,7 @@
     ///
     /// - Parameters:
     ///   - cipherAPIService: The API service used to perform API requests for the ciphers in a user's vault.
-<<<<<<< HEAD
-    ///   - cipherService: The  service used to perform  requests for the ciphers in a user's vault.
-=======
     ///   - cipherService: The service used to manage syncing and updates to the user's ciphers.
->>>>>>> 14d76412
     ///   - clientAuth: The client used by the application to handle auth related encryption and decryption tasks.
     ///   - clientCrypto: The client used by the application to handle encryption and decryption setup tasks.
     ///   - clientVault: The client used by the application to handle vault encryption and decryption tasks.
