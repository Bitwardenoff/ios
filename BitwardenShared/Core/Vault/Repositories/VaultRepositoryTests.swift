--- conflicted
+++ resolved
@@ -123,7 +123,6 @@
         }
     }
 
-<<<<<<< HEAD
     /// `deleteCipher()` throws noActiveAccount errors.
     func test_deleteCipher_noActiveAccountError_nil() async throws {
         await assertAsyncThrows(error: StateServiceError.noActiveAccount) {
@@ -151,7 +150,8 @@
 
         XCTAssertEqual(cipherDataStore.deleteCipherId, "123")
         XCTAssertEqual(cipherDataStore.deleteCipherUserId, "13512467-9cfe-43b0-969f-07534084764b")
-=======
+    }
+
     /// `fetchCipherOwnershipOptions()` returns the ownership options containing organizations.
     func test_fetchCipherOwnershipOptions_organizations() async throws {
         stateService.activeAccount = .fixture()
@@ -221,7 +221,6 @@
         stateService.allowSyncOnRefresh["1"] = false
         try await subject.fetchSync(isManualRefresh: true)
         XCTAssertFalse(syncService.didFetchSync)
->>>>>>> 0e9ae79c
     }
 
     /// `updateCipher()` throws on encryption errors.
