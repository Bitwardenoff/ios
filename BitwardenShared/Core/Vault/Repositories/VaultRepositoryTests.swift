import BitwardenSdk
import InlineSnapshotTesting
import XCTest

@testable import BitwardenShared

class VaultRepositoryTests: BitwardenTestCase { // swiftlint:disable:this type_body_length
    // MARK: Properties

<<<<<<< HEAD
    var cipherDataStore: MockCipherDataStore!
=======
    var cipherService: MockCipherService!
>>>>>>> 99e47f5c
    var client: MockHTTPClient!
    var clientAuth: MockClientAuth!
    var clientCiphers: MockClientCiphers!
    var clientCrypto: MockClientCrypto!
    var clientVault: MockClientVaultService!
    var collectionService: MockCollectionService!
    var errorReporter: MockErrorReporter!
    var folderService: MockFolderService!
    var stateService: MockStateService!
    var subject: DefaultVaultRepository!
    var syncService: MockSyncService!
    var vaultTimeoutService: MockVaultTimeoutService!

    // MARK: Setup & Teardown

    override func setUp() {
        super.setUp()

<<<<<<< HEAD
        cipherDataStore = MockCipherDataStore()
=======
        cipherService = MockCipherService()
>>>>>>> 99e47f5c
        client = MockHTTPClient()
        clientAuth = MockClientAuth()
        clientCiphers = MockClientCiphers()
        clientCrypto = MockClientCrypto()
        clientVault = MockClientVaultService()
        collectionService = MockCollectionService()
        errorReporter = MockErrorReporter()
        folderService = MockFolderService()
        syncService = MockSyncService()
        vaultTimeoutService = MockVaultTimeoutService()
        clientVault.clientCiphers = clientCiphers
        stateService = MockStateService()

        let cipherService = DefaultCipherService(
            cipherAPIService: APIService(client: client),
            cipherDataStore: cipherDataStore,
            stateService: stateService
        )

        subject = DefaultVaultRepository(
            cipherAPIService: APIService(client: client),
            cipherService: cipherService,
            clientAuth: clientAuth,
            clientCrypto: clientCrypto,
            clientVault: clientVault,
            collectionService: collectionService,
            errorReporter: errorReporter,
            folderService: folderService,
            stateService: stateService,
            syncService: syncService,
            vaultTimeoutService: vaultTimeoutService
        )
    }

    override func tearDown() {
        super.tearDown()

<<<<<<< HEAD
        cipherDataStore = nil
=======
        cipherService = nil
>>>>>>> 99e47f5c
        client = nil
        clientAuth = nil
        clientCiphers = nil
        clientCrypto = nil
        clientVault = nil
        collectionService = nil
        errorReporter = nil
        folderService = nil
        stateService = nil
        subject = nil
        vaultTimeoutService = nil
    }

    // MARK: Tests

    /// `addCipher()` makes the add cipher API request and updates the vault.
    func test_addCipher() async throws {
        stateService.activeAccount = .fixtureAccountLogin()
        client.results = [
            .httpSuccess(testData: .cipherResponse),
            .httpSuccess(testData: .syncWithCipher),
        ]

        let cipher = CipherView.fixture()
        try await subject.addCipher(cipher)

        XCTAssertEqual(client.requests.count, 1)
        XCTAssertEqual(client.requests[0].url.absoluteString, "https://example.com/api/ciphers")

        XCTAssertEqual(clientCiphers.encryptedCiphers, [cipher])
        XCTAssertTrue(syncService.didFetchSync)
    }

    /// `addCipher()` makes the add cipher API request for a cipher with collections and updates the vault.
    func test_addCipher_withCollections() async throws {
        stateService.activeAccount = .fixtureAccountLogin()
        client.results = [
            .httpSuccess(testData: .cipherResponse),
            .httpSuccess(testData: .syncWithCipher),
        ]

        let cipher = CipherView.fixture(collectionIds: ["1", "2", "3"])
        try await subject.addCipher(cipher)

        XCTAssertEqual(client.requests.count, 1)
        XCTAssertEqual(client.requests[0].url.absoluteString, "https://example.com/api/ciphers/create")

        XCTAssertEqual(clientCiphers.encryptedCiphers, [cipher])
        XCTAssertTrue(syncService.didFetchSync)
    }

    /// `addCipher()` throws an error if encrypting the cipher fails.
    func test_addCipher_encryptError() async {
        struct EncryptError: Error, Equatable {}

        clientCiphers.encryptError = EncryptError()

        await assertAsyncThrows(error: EncryptError()) {
            try await subject.addCipher(.fixture())
        }
    }

    /// `deleteCipher()` throws noActiveAccount errors.
    func test_deleteCipher_noActiveAccountError_nil() async throws {
        await assertAsyncThrows(error: StateServiceError.noActiveAccount) {
            try await subject.deleteCipher("")
        }
    }

    /// `deleteCipher()` throws on id errors.
    func test_deleteCipher_idError_nil() async throws {
        stateService.accounts = [.fixtureAccountLogin()]
        stateService.activeAccount = .fixtureAccountLogin()
        await assertAsyncThrows(error: CipherAPIServiceError.updateMissingId) {
            try await subject.deleteCipher("")
        }
    }

    /// `deleteCipher()` deletes cipher from back end and local storage.
    func test_deleteCipher() async throws {
        client.result = .httpSuccess(testData: APITestData(data: Data()))
        stateService.accounts = [.fixtureAccountLogin()]
        stateService.activeAccount = .fixtureAccountLogin()
        try await subject.deleteCipher("123")
        XCTAssertEqual(client.requests.count, 1)
        XCTAssertEqual(client.requests[0].url.absoluteString, "https://example.com/api/ciphers/123")

        XCTAssertEqual(cipherDataStore.deleteCipherId, "123")
        XCTAssertEqual(cipherDataStore.deleteCipherUserId, "13512467-9cfe-43b0-969f-07534084764b")
    }

    /// Tests the ability to determine if an account has premium.
    func test_doesActiveAccountHavePremium_error() async {
        stateService.activeAccount = nil

        await assertAsyncThrows(error: StateServiceError.noActiveAccount) {
            _ = try await subject.doesActiveAccountHavePremium()
        }
    }

    /// Tests the ability to determine if an account has premium.
    func test_doesActiveAccountHavePremium_false() async throws {
        stateService.activeAccount = .fixture(
            profile: .fixture(
                hasPremiumPersonally: false
            )
        )

        let hasPremium = try await subject.doesActiveAccountHavePremium()
        XCTAssertFalse(hasPremium)
    }

    /// Tests the ability to determine if an account has premium.
    func test_doesActiveAccountHavePremium_true() async throws {
        stateService.activeAccount = .fixture(
            profile: .fixture(
                hasPremiumPersonally: true
            )
        )

        let hasPremium = try await subject.doesActiveAccountHavePremium()
        XCTAssertTrue(hasPremium)
    }

    /// `fetchCipherOwnershipOptions()` returns the ownership options containing organizations.
    func test_fetchCipherOwnershipOptions_organizations() async throws {
        stateService.activeAccount = .fixture()
        syncService.organizationsToReturn = [
            .fixture(id: "1", name: "Org1"),
            .fixture(id: "2", name: "Org2"),
            .fixture(enabled: false, id: "3", name: "Org Disabled"),
            .fixture(id: "4", name: "Org Invited", status: .invited),
            .fixture(id: "5", name: "Org Accepted", status: .accepted),
        ]

        let ownershipOptions = try await subject.fetchCipherOwnershipOptions(includePersonal: true)

        XCTAssertEqual(
            ownershipOptions,
            [
                .personal(email: "user@bitwarden.com"),
                .organization(id: "1", name: "Org1"),
                .organization(id: "2", name: "Org2"),
            ]
        )
    }

    /// `fetchCipherOwnershipOptions()` returns the ownership options containing organizations
    /// without the personal vault.
    func test_fetchCipherOwnershipOptions_organizationsWithoutPersonal() async throws {
        stateService.activeAccount = .fixture()
        syncService.organizationsToReturn = [
            .fixture(id: "1", name: "Org1"),
            .fixture(id: "2", name: "Org2"),
            .fixture(enabled: false, id: "3", name: "Org Disabled"),
            .fixture(id: "4", name: "Org Invited", status: .invited),
            .fixture(id: "5", name: "Org Accepted", status: .accepted),
        ]

        let ownershipOptions = try await subject.fetchCipherOwnershipOptions(includePersonal: false)

        XCTAssertEqual(
            ownershipOptions,
            [
                .organization(id: "1", name: "Org1"),
                .organization(id: "2", name: "Org2"),
            ]
        )
    }

    /// `fetchCipherOwnershipOptions()` returns the ownership options containing the user's personal account.
    func test_fetchCipherOwnershipOptions_personal() async throws {
        stateService.activeAccount = .fixture()

        let ownershipOptions = try await subject.fetchCipherOwnershipOptions(includePersonal: true)

        XCTAssertEqual(ownershipOptions, [.personal(email: "user@bitwarden.com")])
    }

    /// `fetchCollections(includeReadOnly:)` returns the collections for the user.
    func test_fetchCollections() async throws {
        collectionService.fetchAllCollectionsResult = .success([
            .fixture(id: "1", name: "Collection 1"),
        ])
        let collections = try await subject.fetchCollections(includeReadOnly: false)

        XCTAssertEqual(
            collections,
            [
                .fixture(id: "1", name: "Collection 1"),
            ]
        )
        try XCTAssertFalse(XCTUnwrap(collectionService.fetchAllCollectionsIncludeReadOnly))
    }

    /// `fetchFolders` returns the folders for the user.
    func test_fetchFolders() async throws {
        let folders: [Folder] = [
            .fixture(id: "1", name: "Other Folder", revisionDate: Date(year: 2023, month: 12, day: 1)),
            .fixture(id: "2", name: "Folder", revisionDate: Date(year: 2023, month: 12, day: 2)),
        ]
        folderService.fetchAllFoldersResult = .success(folders)

        let fetchedFolders = try await subject.fetchFolders()

        XCTAssertEqual(
            fetchedFolders,
            [
                .fixture(id: "2", name: "Folder", revisionDate: Date(year: 2023, month: 12, day: 2)),
                .fixture(id: "1", name: "Other Folder", revisionDate: Date(year: 2023, month: 12, day: 1)),
            ]
        )
        XCTAssertEqual(clientVault.clientFolders.decryptedFolders, folders)
    }

    /// `fetchSync(isManualRefresh:)` only syncs when expected.
    func test_fetchSync() async throws {
        stateService.activeAccount = .fixture()

        // If it's not a manual refresh, it should sync.
        try await subject.fetchSync(isManualRefresh: false)
        XCTAssertTrue(syncService.didFetchSync)

        // If it's a manual refresh and the user has allowed sync on refresh,
        // it should sync.
        syncService.didFetchSync = false
        stateService.allowSyncOnRefresh["1"] = true
        try await subject.fetchSync(isManualRefresh: true)
        XCTAssertTrue(syncService.didFetchSync)

        // If it's a manual refresh and the user has not allowed sync on refresh,
        // it should not sync.
        syncService.didFetchSync = false
        stateService.allowSyncOnRefresh["1"] = false
        try await subject.fetchSync(isManualRefresh: true)
        XCTAssertFalse(syncService.didFetchSync)
    }

    /// `shareCipher()` has the cipher service share the cipher and updates the vault.
    func test_shareCipher() async throws {
        stateService.activeAccount = .fixtureAccountLogin()

        let cipher = CipherView.fixture()
        try await subject.shareCipher(cipher)

        XCTAssertEqual(cipherService.shareWithServerCiphers, [Cipher(cipherView: cipher)])
        XCTAssertEqual(clientCiphers.encryptedCiphers, [cipher])
        XCTAssertTrue(syncService.didFetchSync)
    }

    /// `shareCipher()` throws an error if one occurs.
    func test_shareCipher_error() async throws {
        struct ShareError: Error, Equatable {}

        cipherService.shareWithServerResult = .failure(ShareError())

        await assertAsyncThrows(error: ShareError()) {
            try await subject.shareCipher(.fixture())
        }
    }

    /// `updateCipher()` throws on encryption errors.
    func test_updateCipher_encryptError() async throws {
        struct EncryptError: Error, Equatable {}

        clientCiphers.encryptError = EncryptError()

        await assertAsyncThrows(error: EncryptError()) {
            try await subject.updateCipher(.fixture(id: "1"))
        }
    }

    /// `updateCipher()` throws on id errors.
    func test_updateCipher_idError_nil() async throws {
        await assertAsyncThrows(error: CipherAPIServiceError.updateMissingId) {
            try await subject.updateCipher(.fixture(id: nil))
        }
    }

    /// `updateCipher()` throws on id errors.
    func test_updateCipher_idError_empty() async throws {
        await assertAsyncThrows(error: CipherAPIServiceError.updateMissingId) {
            try await subject.updateCipher(.fixture(id: ""))
        }
    }

    /// `updateCipher()` makes the update cipher API request and updates the vault.
    func test_updateCipher() async throws {
        stateService.activeAccount = .fixtureAccountLogin()
        client.result = .httpSuccess(testData: .cipherResponse)

        let cipher = CipherView.fixture(id: "123")
        try await subject.updateCipher(cipher)

        XCTAssertEqual(client.requests.count, 1)
        XCTAssertEqual(client.requests[0].url.absoluteString, "https://example.com/api/ciphers/123")

        XCTAssertEqual(clientCiphers.encryptedCiphers, [cipher])
        XCTAssertTrue(syncService.didFetchSync)
    }

    /// `cipherDetailsPublisher(id:)` returns a publisher for the details of a cipher in the vault.
    func test_cipherDetailsPublisher() async throws {
        try syncService.syncSubject.send(JSONDecoder.defaultDecoder.decode(
            SyncResponseModel.self,
            from: APITestData.syncWithCiphers.data
        ))

        var iterator = subject.cipherDetailsPublisher(id: "fdabf83f-f1c0-4703-894d-4c0fd6741a9a").makeAsyncIterator()
        let cipherDetails = await iterator.next()

        XCTAssertEqual(cipherDetails?.name, "Apple")
    }

    /// `organizationsPublisher()` returns a publisher for the user's organizations.
    func test_organizationsPublisher() async throws {
        try syncService.syncSubject.send(JSONDecoder.defaultDecoder.decode(
            SyncResponseModel.self,
            from: APITestData.syncWithProfileOrganizations.data
        ))

        var iterator = subject.organizationsPublisher().makeAsyncIterator()
        let organizations = await iterator.next()

        XCTAssertEqual(
            organizations,
            [
                Organization(id: "ORG_1", name: "ORG_NAME"),
                Organization(id: "ORG_2", name: "ORG_NAME"),
            ]
        )
    }

    /// `remove(userId:)` Removes an account id from the vault timeout service.
    func test_removeAccountId_success_unlocked() async {
        let account = Account.fixtureAccountLogin()
        vaultTimeoutService.timeoutStore = [
            account.profile.userId: false,
        ]
        await subject.remove(userId: account.profile.userId)
        XCTAssertEqual([:], vaultTimeoutService.timeoutStore)
    }

    /// `remove(userId:)` Removes an account id from the vault timeout service.
    func test_removeAccountId_success_locked() async {
        let account = Account.fixtureAccountLogin()
        vaultTimeoutService.timeoutStore = [
            account.profile.userId: true,
        ]
        await subject.remove(userId: account.profile.userId)
        XCTAssertEqual([:], vaultTimeoutService.timeoutStore)
    }

    /// `remove(userId:)` Throws no error when no account is found.
    func test_removeAccountId_failure() async {
        let account = Account.fixtureAccountLogin()
        vaultTimeoutService.timeoutStore = [
            account.profile.userId: false,
        ]
        await subject.remove(userId: "123")
        XCTAssertEqual(
            [
                account.profile.userId: false,
            ],
            vaultTimeoutService.timeoutStore
        )
    }

    /// `softDeleteCipher()` throws on id errors.
    func test_softDeleteCipher_idError_nil() async throws {
        stateService.accounts = [.fixtureAccountLogin()]
        stateService.activeAccount = .fixtureAccountLogin()
        await assertAsyncThrows(error: CipherAPIServiceError.updateMissingId) {
            try await subject.softDeleteCipher(.fixture())
        }
    }

    /// `softDeleteCipher()` deletes cipher from back end and local storage.
    func test_softDeleteCipher() async throws {
        client.result = .httpSuccess(testData: APITestData(data: Data()))
        stateService.accounts = [.fixtureAccountLogin()]
        stateService.activeAccount = .fixtureAccountLogin()
        let cipherView: CipherView = .fixture(deletedDate: .now, id: "123")
        try await subject.softDeleteCipher(cipherView)
        XCTAssertEqual(client.requests.count, 1)
        XCTAssertEqual(client.requests[0].url.absoluteString, "https://example.com/api/ciphers/123/delete")
        let cipher = try await subject.clientVault.ciphers().encrypt(cipherView: cipherView)
        XCTAssertEqual(cipherDataStore.upsertCipherValue, cipher)
        XCTAssertEqual(cipherDataStore.upsertCipherUserId, "13512467-9cfe-43b0-969f-07534084764b")
    }

    /// `validatePassword(_:)` returns `true` if the master password matches the stored password hash.
    func test_validatePassword() async throws {
        stateService.activeAccount = .fixture(profile: .fixture(userId: "1"))
        stateService.masterPasswordHashes["1"] = "wxyz4321"
        clientAuth.validatePasswordResult = true

        let isValid = try await subject.validatePassword("test1234")

        XCTAssertTrue(isValid)
        XCTAssertEqual(clientAuth.validatePasswordPassword, "test1234")
        XCTAssertEqual(clientAuth.validatePasswordPasswordHash, "wxyz4321")
    }

    /// `validatePassword(_:)` returns `false` if there's no stored password hash.
    func test_validatePassword_noPasswordHash() async throws {
        stateService.activeAccount = .fixture(profile: .fixture(userId: "1"))

        let isValid = try await subject.validatePassword("not the password")

        XCTAssertFalse(isValid)
    }

    /// `validatePassword(_:)` returns `false` if the master password doesn't match the stored password hash.
    func test_validatePassword_notValid() async throws {
        stateService.activeAccount = .fixture(profile: .fixture(userId: "1"))
        stateService.masterPasswordHashes["1"] = "wxyz4321"
        clientAuth.validatePasswordResult = false

        let isValid = try await subject.validatePassword("not the password")

        XCTAssertFalse(isValid)
    }

    /// `vaultListPublisher()` returns a publisher for the list of sections and items that are
    /// displayed in the vault.
    func test_vaultListPublisher() async throws {
        try syncService.syncSubject.send(JSONDecoder.defaultDecoder.decode(
            SyncResponseModel.self,
            from: APITestData.syncWithCiphers.data
        ))

        var iterator = subject.vaultListPublisher(filter: .allVaults).makeAsyncIterator()
        let sections = await iterator.next()

        try assertInlineSnapshot(of: dumpVaultListSections(XCTUnwrap(sections)), as: .lines) {
            """
            Section: Favorites
              - Cipher: Apple
            Section: Types
              - Group: Login (2)
              - Group: Card (1)
              - Group: Identity (1)
              - Group: Secure note (1)
            Section: Folders
              - Group: Social (1)
            Section: No Folder
              - Cipher: Apple
              - Cipher: Bitwarden User
              - Cipher: Top Secret Note
              - Cipher: Visa
            Section: Trash
              - Group: Trash (1)
            """
        }
    }

    /// `vaultListPublisher()` returns a publisher which publishes an empty array if the user's
    /// vault contains no ciphers.
    func test_vaultListPublisher_empty() async throws {
        try syncService.syncSubject.send(JSONDecoder.defaultDecoder.decode(
            SyncResponseModel.self,
            from: APITestData.syncWithProfile.data
        ))

        var iterator = subject.vaultListPublisher(filter: .allVaults).makeAsyncIterator()
        let sections = await iterator.next()

        try XCTAssertTrue(XCTUnwrap(sections).isEmpty)
    }

    /// `vaultListPublisher()` returns a publisher for the list of sections and items that are
    /// displayed in the vault for a vault that contains collections.
    func test_vaultListPublisher_withCollections() async throws {
        try syncService.syncSubject.send(JSONDecoder.defaultDecoder.decode(
            SyncResponseModel.self,
            from: APITestData.syncWithCiphersCollections.data
        ))

        var iterator = subject.vaultListPublisher(filter: .allVaults).makeAsyncIterator()
        let sections = await iterator.next()

        try assertInlineSnapshot(of: dumpVaultListSections(XCTUnwrap(sections)), as: .lines) {
            """
            Section: Favorites
              - Cipher: Apple
            Section: Types
              - Group: Login (3)
              - Group: Card (1)
              - Group: Identity (1)
              - Group: Secure note (1)
            Section: Folders
              - Group: Social (1)
            Section: No Folder
              - Cipher: Apple
              - Cipher: Bitwarden User
              - Cipher: Figma
              - Cipher: Top Secret Note
              - Cipher: Visa
            Section: Collections
              - Group: Design (1)
              - Group: Engineering (1)
            Section: Trash
              - Group: Trash (1)
            """
        }
    }

    /// `vaultListPublisher()` returns a publisher for the list of sections and items that are
    /// displayed in the vault for a vault that contains collections with the my vault filter.
    func test_vaultListPublisher_withCollections_myVault() async throws {
        try syncService.syncSubject.send(JSONDecoder.defaultDecoder.decode(
            SyncResponseModel.self,
            from: APITestData.syncWithCiphersCollections.data
        ))

        var iterator = subject.vaultListPublisher(filter: .myVault).makeAsyncIterator()
        let sections = await iterator.next()

        try assertInlineSnapshot(of: dumpVaultListSections(XCTUnwrap(sections)), as: .lines) {
            """
            Section: Types
              - Group: Login (1)
              - Group: Card (1)
              - Group: Identity (1)
              - Group: Secure note (1)
            Section: Folders
              - Group: Social (1)
            Section: No Folder
              - Cipher: Bitwarden User
              - Cipher: Top Secret Note
              - Cipher: Visa
            Section: Trash
              - Group: Trash (1)
            """
        }
    }

    /// `vaultListPublisher()` returns a publisher for the list of sections and items that are
    /// displayed in the vault for a vault that contains collections with the organization filter.
    func test_vaultListPublisher_withCollections_organization() async throws {
        try syncService.syncSubject.send(JSONDecoder.defaultDecoder.decode(
            SyncResponseModel.self,
            from: APITestData.syncWithCiphersCollections.data
        ))

        let organization = Organization.fixture(id: "ba756e34-4650-4e8a-8cbb-6e98bfae9abf")
        var iterator = subject.vaultListPublisher(filter: .organization(organization)).makeAsyncIterator()
        let sections = await iterator.next()

        try assertInlineSnapshot(of: dumpVaultListSections(XCTUnwrap(sections)), as: .lines) {
            """
            Section: Favorites
              - Cipher: Apple
            Section: Types
              - Group: Login (2)
              - Group: Card (0)
              - Group: Identity (0)
              - Group: Secure note (0)
            Section: No Folder
              - Cipher: Apple
              - Cipher: Figma
            Section: Collections
              - Group: Design (1)
              - Group: Engineering (1)
            Section: Trash
              - Group: Trash (0)
            """
        }
    }

    /// `vaultListPublisher(group:)` returns a publisher for a group of login items within the vault list.
    func test_vaultListPublisher_forGroup_login() async throws {
        try syncService.syncSubject.send(JSONDecoder.defaultDecoder.decode(
            SyncResponseModel.self,
            from: APITestData.syncWithCiphers.data
        ))

        var iterator = subject.vaultListPublisher(group: .login).makeAsyncIterator()
        let items = await iterator.next()

        try assertInlineSnapshot(of: dumpVaultListItems(XCTUnwrap(items)), as: .lines) {
            """
            - Cipher: Apple
            - Cipher: Facebook
            """
        }
    }

    /// `vaultListPublisher(group:)` returns a publisher for a group of items in a collection within
    /// the vault list.
    func test_vaultListPublisher_forGroup_collection() async throws {
        try syncService.syncSubject.send(JSONDecoder.defaultDecoder.decode(
            SyncResponseModel.self,
            from: APITestData.syncWithCiphersCollections.data
        ))

        var iterator = subject.vaultListPublisher(
            group: .collection(id: "f96de98e-618a-4886-b396-66b92a385325", name: "Engineering")
        ).makeAsyncIterator()
        let items = await iterator.next()

        try assertInlineSnapshot(of: dumpVaultListItems(XCTUnwrap(items)), as: .lines) {
            """
            - Cipher: Apple
            """
        }
    }

    // MARK: Private

    /// Returns a string containing a description of the vault list items.
    func dumpVaultListItems(_ items: [VaultListItem], indent: String = "") -> String {
        guard !items.isEmpty else { return indent + "(empty)" }
        return items.reduce(into: "") { result, item in
            switch item.itemType {
            case let .cipher(cipher):
                result.append(indent + "- Cipher: \(cipher.name)")
            case let .group(group, count):
                result.append(indent + "- Group: \(group.name) (\(count))")
            }
            if item != items.last {
                result.append("\n")
            }
        }
    }

    /// Returns a string containing a description of the vault list sections.
    func dumpVaultListSections(_ sections: [VaultListSection]) -> String {
        sections.reduce(into: "") { result, section in
            result.append("Section: \(section.name)\n")
            result.append(dumpVaultListItems(section.items, indent: "  "))
            if section != sections.last {
                result.append("\n")
            }
        }
    }
} // swiftlint:disable:this file_length<|MERGE_RESOLUTION|>--- conflicted
+++ resolved
@@ -7,11 +7,8 @@
 class VaultRepositoryTests: BitwardenTestCase { // swiftlint:disable:this type_body_length
     // MARK: Properties
 
-<<<<<<< HEAD
     var cipherDataStore: MockCipherDataStore!
-=======
     var cipherService: MockCipherService!
->>>>>>> 99e47f5c
     var client: MockHTTPClient!
     var clientAuth: MockClientAuth!
     var clientCiphers: MockClientCiphers!
@@ -30,11 +27,8 @@
     override func setUp() {
         super.setUp()
 
-<<<<<<< HEAD
         cipherDataStore = MockCipherDataStore()
-=======
         cipherService = MockCipherService()
->>>>>>> 99e47f5c
         client = MockHTTPClient()
         clientAuth = MockClientAuth()
         clientCiphers = MockClientCiphers()
@@ -48,12 +42,6 @@
         clientVault.clientCiphers = clientCiphers
         stateService = MockStateService()
 
-        let cipherService = DefaultCipherService(
-            cipherAPIService: APIService(client: client),
-            cipherDataStore: cipherDataStore,
-            stateService: stateService
-        )
-
         subject = DefaultVaultRepository(
             cipherAPIService: APIService(client: client),
             cipherService: cipherService,
@@ -72,11 +60,8 @@
     override func tearDown() {
         super.tearDown()
 
-<<<<<<< HEAD
         cipherDataStore = nil
-=======
         cipherService = nil
->>>>>>> 99e47f5c
         client = nil
         clientAuth = nil
         clientCiphers = nil
@@ -139,17 +124,9 @@
         }
     }
 
-    /// `deleteCipher()` throws noActiveAccount errors.
-    func test_deleteCipher_noActiveAccountError_nil() async throws {
-        await assertAsyncThrows(error: StateServiceError.noActiveAccount) {
-            try await subject.deleteCipher("")
-        }
-    }
-
     /// `deleteCipher()` throws on id errors.
     func test_deleteCipher_idError_nil() async throws {
-        stateService.accounts = [.fixtureAccountLogin()]
-        stateService.activeAccount = .fixtureAccountLogin()
+        cipherService.deleteWithServerResult = .failure(CipherAPIServiceError.updateMissingId)
         await assertAsyncThrows(error: CipherAPIServiceError.updateMissingId) {
             try await subject.deleteCipher("")
         }
@@ -158,14 +135,9 @@
     /// `deleteCipher()` deletes cipher from back end and local storage.
     func test_deleteCipher() async throws {
         client.result = .httpSuccess(testData: APITestData(data: Data()))
-        stateService.accounts = [.fixtureAccountLogin()]
-        stateService.activeAccount = .fixtureAccountLogin()
+        cipherService.deleteWithServerResult = .success(())
         try await subject.deleteCipher("123")
-        XCTAssertEqual(client.requests.count, 1)
-        XCTAssertEqual(client.requests[0].url.absoluteString, "https://example.com/api/ciphers/123")
-
-        XCTAssertEqual(cipherDataStore.deleteCipherId, "123")
-        XCTAssertEqual(cipherDataStore.deleteCipherUserId, "13512467-9cfe-43b0-969f-07534084764b")
+        XCTAssertEqual(cipherService.deleteCipherId, "123")
     }
 
     /// Tests the ability to determine if an account has premium.
@@ -460,12 +432,11 @@
         stateService.accounts = [.fixtureAccountLogin()]
         stateService.activeAccount = .fixtureAccountLogin()
         let cipherView: CipherView = .fixture(deletedDate: .now, id: "123")
+        cipherService.softDeleteWithServerResult = .success(())
         try await subject.softDeleteCipher(cipherView)
-        XCTAssertEqual(client.requests.count, 1)
-        XCTAssertEqual(client.requests[0].url.absoluteString, "https://example.com/api/ciphers/123/delete")
         let cipher = try await subject.clientVault.ciphers().encrypt(cipherView: cipherView)
-        XCTAssertEqual(cipherDataStore.upsertCipherValue, cipher)
-        XCTAssertEqual(cipherDataStore.upsertCipherUserId, "13512467-9cfe-43b0-969f-07534084764b")
+        XCTAssertEqual(cipherService.softDeleteCipher, cipher)
+        XCTAssertEqual(cipherService.softDeleteCipherId, "123")
     }
 
     /// `validatePassword(_:)` returns `true` if the master password matches the stored password hash.
