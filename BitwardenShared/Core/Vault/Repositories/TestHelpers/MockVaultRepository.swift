--- conflicted
+++ resolved
@@ -7,11 +7,8 @@
     var addCipherCiphers = [BitwardenSdk.CipherView]()
     var addCipherResult: Result<Void, Error> = .success(())
     var cipherDetailsSubject = CurrentValueSubject<BitwardenSdk.CipherView, Never>(.fixture())
-<<<<<<< HEAD
+    var doesActiveAccountHavePremiumCalled = false
     var fetchCipherOwnershipOptionsIncludePersonal: Bool? // swiftlint:disable:this identifier_name
-=======
-    var doesActiveAccountHavePremiumCalled = false
->>>>>>> eaad17e2
     var fetchCipherOwnershipOptions = [CipherOwner]()
     var fetchCollectionsIncludeReadOnly: Bool?
     var fetchCollectionsResult: Result<[CollectionView], Error> = .success([])
@@ -42,19 +39,14 @@
         cipherDetailsSubject.eraseToAnyPublisher().values
     }
 
-<<<<<<< HEAD
-    func fetchCipherOwnershipOptions(includePersonal: Bool) async throws -> [CipherOwner] {
-        fetchCipherOwnershipOptionsIncludePersonal = includePersonal
-        return fetchCipherOwnershipOptions
-=======
     func doesActiveAccountHavePremium() async throws -> Bool {
         doesActiveAccountHavePremiumCalled = true
         return try hasPremiumResult.get()
     }
 
-    func fetchCipherOwnershipOptions() async throws -> [CipherOwner] {
-        fetchCipherOwnershipOptions
->>>>>>> eaad17e2
+    func fetchCipherOwnershipOptions(includePersonal: Bool) async throws -> [CipherOwner] {
+        fetchCipherOwnershipOptionsIncludePersonal = includePersonal
+        return fetchCipherOwnershipOptions
     }
 
     func fetchCollections(includeReadOnly: Bool) async throws -> [CollectionView] {
