--- conflicted
+++ resolved
@@ -18,14 +18,13 @@
 
     // MARK: Methods
 
-<<<<<<< HEAD
-    func doesActiveAccountHavePremium() async throws -> Bool {
-        try doesActivateAccountHavePremiumResult.get()
-=======
     func addSend(_ sendView: SendView) async throws {
         addSendSendView = sendView
         try addSendResult.get()
->>>>>>> f81bf696
+    }
+
+    func doesActiveAccountHavePremium() async throws -> Bool {
+        try doesActivateAccountHavePremiumResult.get()
     }
 
     func fetchSync(isManualRefresh: Bool) async throws {
