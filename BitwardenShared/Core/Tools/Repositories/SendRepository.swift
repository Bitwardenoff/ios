--- conflicted
+++ resolved
@@ -114,12 +114,7 @@
 class DefaultSendRepository: SendRepository {
     // MARK: Properties
 
-<<<<<<< HEAD
-    /// The client used by the application to handle vault encryption and decryption tasks.
-    let clientService: DefaultClientService
-=======
     let clientService: ClientService
->>>>>>> 69ec7748
 
     /// The service used to retrieve urls for the active account's environment.
     let environmentService: EnvironmentService
@@ -149,11 +144,7 @@
     ///   - syncService: The service used to handle syncing vault data with the API.
     ///
     init(
-<<<<<<< HEAD
-        clientService: DefaultClientService,
-=======
         clientService: ClientService,
->>>>>>> 69ec7748
         environmentService: EnvironmentService,
         organizationService: OrganizationService,
         sendService: SendService,
@@ -191,25 +182,6 @@
     // MARK: Data Methods
 
     func addFileSend(_ sendView: SendView, data: Data) async throws -> SendView {
-<<<<<<< HEAD
-        let userId = try await stateService.getActiveAccountId()
-        let send = try await clientService.clientVault(for: userId).sends().encrypt(send: sendView)
-        let file = try await clientService.clientVault(for: userId).sends().encryptBuffer(send: send, buffer: data)
-        let newSend = try await sendService.addFileSend(send, data: file)
-        return try await clientService.clientVault(for: userId).sends().decrypt(send: newSend)
-    }
-
-    func addTextSend(_ sendView: SendView) async throws -> SendView {
-        let userId = try await stateService.getActiveAccountId()
-        let send = try await clientService.clientVault(for: userId).sends().encrypt(send: sendView)
-        let newSend = try await sendService.addTextSend(send)
-        return try await clientService.clientVault(for: userId).sends().decrypt(send: newSend)
-    }
-
-    func deleteSend(_ sendView: SendView) async throws {
-        let userId = try await stateService.getActiveAccountId()
-        let send = try await clientService.clientVault(for: userId).sends().encrypt(send: sendView)
-=======
         let send = try await clientService.clientVault().sends().encrypt(send: sendView)
         let file = try await clientService.clientVault().sends().encryptBuffer(send: send, buffer: data)
         let newSend = try await sendService.addFileSend(send, data: file)
@@ -224,21 +196,13 @@
 
     func deleteSend(_ sendView: SendView) async throws {
         let send = try await clientService.clientVault().sends().encrypt(send: sendView)
->>>>>>> 69ec7748
         try await sendService.deleteSend(send)
     }
 
     func removePassword(from sendView: SendView) async throws -> SendView {
-<<<<<<< HEAD
-        let userId = try await stateService.getActiveAccountId()
-        let send = try await clientService.clientVault(for: userId).sends().encrypt(send: sendView)
-        let newSend = try await sendService.removePasswordFromSend(send)
-        return try await clientService.clientVault(for: userId).sends().decrypt(send: newSend)
-=======
         let send = try await clientService.clientVault().sends().encrypt(send: sendView)
         let newSend = try await sendService.removePasswordFromSend(send)
         return try await clientService.clientVault().sends().decrypt(send: newSend)
->>>>>>> 69ec7748
     }
 
     func shareURL(for sendView: SendView) async throws -> URL? {
@@ -249,16 +213,9 @@
     }
 
     func updateSend(_ sendView: SendView) async throws -> SendView {
-<<<<<<< HEAD
-        let userId = try await stateService.getActiveAccountId()
-        let send = try await clientService.clientVault(for: userId).sends().encrypt(send: sendView)
-        let newSend = try await sendService.updateSend(send)
-        return try await clientService.clientVault(for: userId).sends().decrypt(send: newSend)
-=======
         let send = try await clientService.clientVault().sends().encrypt(send: sendView)
         let newSend = try await sendService.updateSend(send)
         return try await clientService.clientVault().sends().decrypt(send: newSend)
->>>>>>> 69ec7748
     }
 
     // MARK: API Methods
@@ -276,8 +233,6 @@
         searchText: String,
         type: SendType?
     ) async throws -> AsyncThrowingPublisher<AnyPublisher<[SendListItem], Error>> {
-        let userId = try await stateService.getActiveAccountId()
-
         let query = searchText.trimmingCharacters(in: .whitespacesAndNewlines)
             .lowercased()
             .folding(options: .diacriticInsensitive, locale: .current)
@@ -285,11 +240,7 @@
         return try await sendService.sendsPublisher().asyncTryMap { sends -> [SendListItem] in
             // Convert the Sends to SendViews and filter appropriately.
             var activeSends = try await sends.asyncMap { send in
-<<<<<<< HEAD
-                try await self.clientService.clientVault(for: userId).sends().decrypt(send: send)
-=======
                 try await self.clientService.clientVault().sends().decrypt(send: send)
->>>>>>> 69ec7748
             }
 
             if let type {
@@ -349,14 +300,8 @@
     /// - Returns: A list of the sections to display in the vault list.
     ///
     private func sendListSections(from sends: [Send]) async throws -> [SendListSection] {
-        let userId = try await stateService.getActiveAccountId()
-
         let sends = try await sends
-<<<<<<< HEAD
-            .asyncMap { try await clientService.clientVault(for: userId).sends().decrypt(send: $0) }
-=======
             .asyncMap { try await clientService.clientVault().sends().decrypt(send: $0) }
->>>>>>> 69ec7748
             .sorted { $0.name.localizedStandardCompare($1.name) == .orderedAscending }
 
         guard !sends.isEmpty else {
@@ -405,15 +350,9 @@
         type: SendType,
         from sends: [Send]
     ) async throws -> [SendListItem] {
-        let userId = try await stateService.getActiveAccountId()
-
         let sendType = BitwardenSdk.SendType(type: type)
         let sends = try await sends.asyncMap { send in
-<<<<<<< HEAD
-            try await self.clientService.clientVault(for: userId).sends().decrypt(send: send)
-=======
             try await self.clientService.clientVault().sends().decrypt(send: send)
->>>>>>> 69ec7748
         }
         .filter { $0.type == sendType }
         .sorted { $0.name.localizedStandardCompare($1.name) == .orderedAscending }
