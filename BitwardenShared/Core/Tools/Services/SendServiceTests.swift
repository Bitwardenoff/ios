import BitwardenSdk
import XCTest

@testable import BitwardenShared

class SendServiceTests: BitwardenTestCase {
    // MARK: Properties

    var client: MockHTTPClient!
    var sendDataStore: MockSendDataStore!
    var stateService: MockStateService!
    var subject: SendService!

    // MARK: Setup & Teardown

    override func setUp() {
        super.setUp()

        client = MockHTTPClient()
        sendDataStore = MockSendDataStore()
        stateService = MockStateService()

        subject = DefaultSendService(
            sendAPIService: APIService(client: client),
            sendDataStore: sendDataStore,
            stateService: stateService
        )
    }

    override func tearDown() {
        super.tearDown()
        client = nil
        sendDataStore = nil
        stateService = nil
        subject = nil
    }

    // MARK: Tests

    /// `addSend()` with a successful response uses the api service to send an add send request and
    /// save the result in the database.
    func test_addSend_success() async throws {
        stateService.activeAccount = .fixture()
        client.results = [
            .httpSuccess(testData: APITestData.sendResponse),
        ]

        let send = Send.fixture()
        try await subject.addSend(send)

        XCTAssertEqual(client.requests.count, 1)
    }

    /// `addSend()` with a failure response throws the encountered error.
    func test_addSend_failure() async throws {
        let account = Account.fixture()
        stateService.activeAccount = account
        client.results = [
            .httpFailure(BitwardenTestError.example),
        ]

        let send = Send.fixture()
        await assertAsyncThrows(error: BitwardenTestError.example) {
            try await subject.addSend(send)
        }

        XCTAssertEqual(client.requests.count, 1)
        XCTAssertNil(sendDataStore.upsertSendValue)
        XCTAssertNil(sendDataStore.upsertSendUserId)
    }

    /// `replaceSends(_:userId:)` replaces the persisted sends in the data store.
    func test_replaceSends() async throws {
        let sends: [SendResponseModel] = [
            SendResponseModel.fixture(id: "1", name: "Send 1"),
            SendResponseModel.fixture(id: "2", name: "Send 2"),
        ]

        try await subject.replaceSends(sends, userId: "1")

        XCTAssertEqual(sendDataStore.replaceSendsValue, sends.map(Send.init))
        XCTAssertEqual(sendDataStore.replaceSendsUserId, "1")
    }

<<<<<<< HEAD
    /// `updateSend()` with a successful response uses the api service to send an update send
    /// request and save the result in the database.
    func test_updateSend_success() async throws {
        stateService.activeAccount = .fixture()
        client.results = [
            .httpSuccess(testData: APITestData.sendResponse),
        ]

        let send = Send.fixture()
        try await subject.addSend(send)

        XCTAssertEqual(client.requests.count, 1)
    }

    /// `updateSend()` with a failure response throws the encountered error.
    func test_updateSend_failure() async throws {
        let account = Account.fixture()
        stateService.activeAccount = account
        client.results = [
            .httpFailure(BitwardenTestError.example),
        ]

        let send = Send.fixture()
        await assertAsyncThrows(error: BitwardenTestError.example) {
            try await subject.updateSend(send)
        }

        XCTAssertEqual(client.requests.count, 1)
        XCTAssertNil(sendDataStore.upsertSendValue)
        XCTAssertNil(sendDataStore.upsertSendUserId)
=======
    /// `sendsPublisher()` returns a publisher for the list of sections and items that are
    /// displayed in the sends tab.
    func test_sendsPublisher_withValues() async throws {
        stateService.activeAccount = .fixtureAccountLogin()
        sendDataStore.sendSubject.send([.fixture()])

        var iterator = try await subject.sendsPublisher().values.makeAsyncIterator()
        let publisherValue = try await iterator.next()

        try XCTAssertEqual(XCTUnwrap(publisherValue), [.fixture()])
>>>>>>> 5af1e1dd
    }
}<|MERGE_RESOLUTION|>--- conflicted
+++ resolved
@@ -82,7 +82,18 @@
         XCTAssertEqual(sendDataStore.replaceSendsUserId, "1")
     }
 
-<<<<<<< HEAD
+    /// `sendsPublisher()` returns a publisher for the list of sections and items that are
+    /// displayed in the sends tab.
+    func test_sendsPublisher_withValues() async throws {
+        stateService.activeAccount = .fixtureAccountLogin()
+        sendDataStore.sendSubject.send([.fixture()])
+
+        var iterator = try await subject.sendsPublisher().values.makeAsyncIterator()
+        let publisherValue = try await iterator.next()
+
+        try XCTAssertEqual(XCTUnwrap(publisherValue), [.fixture()])
+    }
+
     /// `updateSend()` with a successful response uses the api service to send an update send
     /// request and save the result in the database.
     func test_updateSend_success() async throws {
@@ -113,17 +124,5 @@
         XCTAssertEqual(client.requests.count, 1)
         XCTAssertNil(sendDataStore.upsertSendValue)
         XCTAssertNil(sendDataStore.upsertSendUserId)
-=======
-    /// `sendsPublisher()` returns a publisher for the list of sections and items that are
-    /// displayed in the sends tab.
-    func test_sendsPublisher_withValues() async throws {
-        stateService.activeAccount = .fixtureAccountLogin()
-        sendDataStore.sendSubject.send([.fixture()])
-
-        var iterator = try await subject.sendsPublisher().values.makeAsyncIterator()
-        let publisherValue = try await iterator.next()
-
-        try XCTAssertEqual(XCTUnwrap(publisherValue), [.fixture()])
->>>>>>> 5af1e1dd
     }
 }