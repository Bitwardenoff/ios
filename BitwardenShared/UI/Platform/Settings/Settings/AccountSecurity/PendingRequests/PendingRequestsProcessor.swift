import Foundation

// MARK: - PendingRequestsProcessor

/// The processor used to manage state and handle actions for the `PendingRequestsView`.
///
final class PendingRequestsProcessor: StateProcessor<
    PendingRequestsState,
    PendingRequestsAction,
    PendingRequestsEffect
> {
    // MARK: Types

    typealias Services = HasAuthService
        & HasErrorReporter

    // MARK: Properties

    /// The `Coordinator` that handles navigation.
    private let coordinator: AnyCoordinator<SettingsRoute>

    /// The services used by the processor.
    private let services: Services

    /// The timer used to automatically update the login requests.
    private var updateTimer: Timer?

    // MARK: Initialization

    /// Initializes a `PendingRequestsProcessor`.
    ///
    /// - Parameters:
    ///   - coordinator: The coordinator used for navigation.
    ///   - services: The services used by the processor.
    ///   - state: The initial state of the processor.
    ///
    init(
        coordinator: AnyCoordinator<SettingsRoute>,
        services: Services,
        state: PendingRequestsState
    ) {
        self.coordinator = coordinator
        self.services = services

        super.init(state: state)
    }

    deinit {
        updateTimer?.invalidate()
    }

    // MARK: Methods

    override func perform(_ effect: PendingRequestsEffect) async {
        switch effect {
        case .loadData:
            await loadData()
        }
    }

    override func receive(_ action: PendingRequestsAction) {
        switch action {
        case .declineAllRequestsTapped:
            confirmDenyAllRequests()
        case .dismiss:
<<<<<<< HEAD
            coordinator.navigate(to: .dismiss, context: self)
        case .requestTapped:
            // TODO: BIT-807
            break
=======
            coordinator.navigate(to: .dismiss)
        case let .requestTapped(request):
            coordinator.navigate(to: .loginRequest(request), context: self)
>>>>>>> 744105f8
        case let .toastShown(newValue):
            state.toast = newValue
        }
    }

    // MARK: Private Methods

    /// Present an alert to confirm denying all the requests.
    private func confirmDenyAllRequests() {
        // Present an alert to confirm denying all the requests.
        coordinator.showAlert(.confirmDenyingAllRequests { await self.denyAllRequests() })
    }

    /// Deny all the login requests.
    private func denyAllRequests() async {
<<<<<<< HEAD
        guard case .data = state.loadingState else { return }
        // Deny all the requests.
        coordinator.showLoadingOverlay(title: Localizations.loading)
=======
        guard case let .data(requests) = state.loadingState else { return }
        defer { coordinator.hideLoadingOverlay() }
        do {
            // Deny all the requests.
            coordinator.showLoadingOverlay(title: Localizations.loading)
            try await services.authService.denyAllLoginRequests(requests)
>>>>>>> 744105f8

        // TODO: BIT-441
        // Refresh the view.
        await loadData()

<<<<<<< HEAD
        // Show the success toast.
        coordinator.hideLoadingOverlay()
        state.toast = Toast(text: Localizations.requestsDeclined)
=======
            // Show the success toast.
            state.toast = Toast(text: Localizations.requestsDeclined)
        } catch {
            coordinator.showAlert(.networkResponseError(error))
            services.errorReporter.log(error: error)
        }
>>>>>>> 744105f8
    }

    /// Load the pending login requests to display.
    private func loadData() async {
        do {
            // Update the data.
            let data = try await services.authService.getPendingLoginRequests()
            state.loadingState = .data(data)

            // Set or reset the timer.
            setUpdateTimer()
        } catch {
            state.loadingState = .data([])
            coordinator.showAlert(.networkResponseError(error))
            services.errorReporter.log(error: error)
        }
    }

    /// Set or reset the auto-update timer.
    private func setUpdateTimer() {
        updateTimer?.invalidate()

        // Set the timer to auto-update the data in five minutes. Repeating is not necessary,
        // since the timer will be reset after reloading the data.
        updateTimer = Timer.scheduledTimer(withTimeInterval: 5 * 60, repeats: false) { _ in
            Task { await self.loadData() }
        }
    }
}

extension PendingRequestsProcessor: LoginRequestDelegate {
    /// Update the data and display a success toast after a login request has been answered.
    func loginRequestAnswered(approved: Bool) {
        Task { await loadData() }
        state.toast = Toast(text: approved ? Localizations.loginApproved : Localizations.logInDenied)
    }
}<|MERGE_RESOLUTION|>--- conflicted
+++ resolved
@@ -63,16 +63,9 @@
         case .declineAllRequestsTapped:
             confirmDenyAllRequests()
         case .dismiss:
-<<<<<<< HEAD
             coordinator.navigate(to: .dismiss, context: self)
-        case .requestTapped:
-            // TODO: BIT-807
-            break
-=======
-            coordinator.navigate(to: .dismiss)
         case let .requestTapped(request):
             coordinator.navigate(to: .loginRequest(request), context: self)
->>>>>>> 744105f8
         case let .toastShown(newValue):
             state.toast = newValue
         }
@@ -88,35 +81,23 @@
 
     /// Deny all the login requests.
     private func denyAllRequests() async {
-<<<<<<< HEAD
-        guard case .data = state.loadingState else { return }
-        // Deny all the requests.
-        coordinator.showLoadingOverlay(title: Localizations.loading)
-=======
         guard case let .data(requests) = state.loadingState else { return }
         defer { coordinator.hideLoadingOverlay() }
         do {
             // Deny all the requests.
             coordinator.showLoadingOverlay(title: Localizations.loading)
             try await services.authService.denyAllLoginRequests(requests)
->>>>>>> 744105f8
 
-        // TODO: BIT-441
-        // Refresh the view.
-        await loadData()
+            // TODO: BIT-441
+            // Refresh the view.
+            await loadData()
 
-<<<<<<< HEAD
-        // Show the success toast.
-        coordinator.hideLoadingOverlay()
-        state.toast = Toast(text: Localizations.requestsDeclined)
-=======
             // Show the success toast.
             state.toast = Toast(text: Localizations.requestsDeclined)
         } catch {
             coordinator.showAlert(.networkResponseError(error))
             services.errorReporter.log(error: error)
         }
->>>>>>> 744105f8
     }
 
     /// Load the pending login requests to display.
