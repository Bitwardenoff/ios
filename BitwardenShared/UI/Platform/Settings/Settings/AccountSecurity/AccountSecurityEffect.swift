// MARK: - AccountSecurityEffect

/// Effects handled by the `AccountSecurityProcessor`.
///
enum AccountSecurityEffect: Equatable {
    /// The account fingerprint phrase button was tapped.
    case accountFingerprintPhrasePressed

<<<<<<< HEAD
    /// The view has appeared.
    case appeared

    /// The view appeared so the initial data should be loaded.
=======
    /// Any initial data for the view should be loaded.
>>>>>>> 9ea6eed3
    case loadData

    /// The user's vault was locked.
    ///
    /// - Parameter userInitiated: Did a user action trigger this lock event.
    ///
    case lockVault(userInitiated: Bool)

    /// Unlock with Biometrics was toggled.
    case toggleUnlockWithBiometrics(Bool)
}<|MERGE_RESOLUTION|>--- conflicted
+++ resolved
@@ -6,14 +6,7 @@
     /// The account fingerprint phrase button was tapped.
     case accountFingerprintPhrasePressed
 
-<<<<<<< HEAD
-    /// The view has appeared.
-    case appeared
-
-    /// The view appeared so the initial data should be loaded.
-=======
     /// Any initial data for the view should be loaded.
->>>>>>> 9ea6eed3
     case loadData
 
     /// The user's vault was locked.
