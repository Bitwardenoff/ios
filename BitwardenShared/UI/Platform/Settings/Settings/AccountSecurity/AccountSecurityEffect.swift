// MARK: - AccountSecurityEffect

/// Effects handled by the `AccountSecurityProcessor`.
///
enum AccountSecurityEffect {
<<<<<<< HEAD
    /// The view has appeared.
    case appeared
=======
    /// The account fingerprint phrase button was tapped.
    case accountFingerprintPhrasePressed
>>>>>>> 5fa52c43

    /// The user's vault was locked.
    case lockVault
}<|MERGE_RESOLUTION|>--- conflicted
+++ resolved
@@ -3,13 +3,11 @@
 /// Effects handled by the `AccountSecurityProcessor`.
 ///
 enum AccountSecurityEffect {
-<<<<<<< HEAD
+    /// The account fingerprint phrase button was tapped.
+    case accountFingerprintPhrasePressed
+
     /// The view has appeared.
     case appeared
-=======
-    /// The account fingerprint phrase button was tapped.
-    case accountFingerprintPhrasePressed
->>>>>>> 5fa52c43
 
     /// The user's vault was locked.
     case lockVault
