--- conflicted
+++ resolved
@@ -6,13 +6,11 @@
     /// The account fingerprint phrase button was tapped.
     case accountFingerprintPhrasePressed
 
-<<<<<<< HEAD
     /// The view has appeared.
     case appeared
-=======
+
     /// The view appeared so the initial data should be loaded.
     case loadData
->>>>>>> 737cb7c8
 
     /// The user's vault was locked.
     case lockVault
