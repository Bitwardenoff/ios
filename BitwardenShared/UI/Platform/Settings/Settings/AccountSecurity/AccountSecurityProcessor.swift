--- conflicted
+++ resolved
@@ -53,19 +53,14 @@
         switch effect {
         case .accountFingerprintPhrasePressed:
             await showAccountFingerprintPhraseAlert()
-<<<<<<< HEAD
         case .appeared:
             await appeared()
         case .lockVault:
             await lockVault()
-=======
         case .loadData:
             await loadData()
-        case .lockVault:
-            await lockVault()
         case let .toggleUnlockWithBiometrics(isOn):
             await setBioMetricAuth(isOn)
->>>>>>> 737cb7c8
         }
     }
 
@@ -96,7 +91,6 @@
 
     // MARK: Private
 
-<<<<<<< HEAD
     /// The block of code to execute when the view appears.
     ///
     private func appeared() async {
@@ -109,23 +103,7 @@
         }
     }
 
-    /// Locks the user's vault.
-    ///
-    private func lockVault() async {
-        do {
-            let account = try await services.stateService.getActiveAccount()
-            await services.settingsRepository.lockVault(userId: account.profile.userId)
-            coordinator.navigate(to: .lockVault(account: account))
-        } catch {
-            coordinator.navigate(to: .logout)
-            services.errorReporter.log(error: error)
-        }
-    }
-
-    /// Shows the account fingerprint phrase alert.
-=======
     /// Loads async data to the state.
->>>>>>> 737cb7c8
     ///
     private func loadData() async {
         state.biometricUnlockStatus = await loadBiometricUnlockPreference()
@@ -238,7 +216,6 @@
     /// - Parameter isOn: Whether or not the toggle value is true or false.
     ///
     private func toggleUnlockWithPIN(_ isOn: Bool) {
-<<<<<<< HEAD
         if isOn {
             coordinator.navigate(to: .alert(.enterPINCode(completion: { pin in
                 self.coordinator.navigate(to: .alert(.unlockWithPINCodeAlert { requirePassword in
@@ -255,16 +232,6 @@
                     }
                 }))
             })))
-=======
-        if !state.isUnlockWithPINCodeOn {
-            coordinator.navigate(
-                to: .alert(
-                    .enterPINCode(completion: { _ in
-                        self.state.isUnlockWithPINCodeOn = isOn
-                    })
-                )
-            )
->>>>>>> 737cb7c8
         } else {
             Task {
                 do {
