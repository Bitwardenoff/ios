import Foundation
import OSLog

// MARK: - AccountSecurityProcessor

/// The processor used to manage state and handle actions for the account security screen.
///
final class AccountSecurityProcessor: StateProcessor<
    AccountSecurityState,
    AccountSecurityAction,
    AccountSecurityEffect
> {
    // MARK: Types

    typealias Services = HasAuthRepository
        & HasBiometricsRepository
        & HasClientAuth
        & HasErrorReporter
        & HasPolicyService
        & HasSettingsRepository
        & HasStateService
        & HasTimeProvider
        & HasTwoStepLoginService

    // MARK: Private Properties

    /// The `Coordinator` that handles navigation.
    private let coordinator: AnyCoordinator<SettingsRoute, SettingsEvent>

    /// The services used by this processor.
    private var services: Services

    // MARK: Initialization

    /// Creates a new `AccountSecurityProcessor`.
    ///
    /// - Parameters:
    ///   - coordinator: The `Coordinator` that handles navigation.
    ///   - services: The services used by the processor.
    ///   - state: The initial state of the processor.
    ///
    init(
        coordinator: AnyCoordinator<SettingsRoute, SettingsEvent>,
        services: Services,
        state: AccountSecurityState
    ) {
        self.coordinator = coordinator
        self.services = services
        super.init(state: state)
    }

    // MARK: Methods

    override func perform(_ effect: AccountSecurityEffect) async {
        switch effect {
        case .accountFingerprintPhrasePressed:
            await showAccountFingerprintPhraseAlert()
        case .appeared:
            await appeared()
        case .loadData:
            await loadData()
        case .lockVault:
            await coordinator.handleEvent(
                .authAction(
                    .lockVault(
                        userId: nil
                    )
                )
            )
        case let .toggleUnlockWithBiometrics(isOn):
            await setBioMetricAuth(isOn)
        }
    }

    override func receive(_ action: AccountSecurityAction) {
        switch action {
        case .clearFingerprintPhraseUrl:
            state.fingerprintPhraseUrl = nil
        case .clearTwoStepLoginUrl:
            state.twoStepLoginUrl = nil
        case let .customTimeoutValueChanged(newValue):
            setVaultTimeout(value: .custom(newValue))
        case .deleteAccountPressed:
            coordinator.navigate(to: .deleteAccount)
        case .logout:
            showLogoutConfirmation()
        case .pendingLoginRequestsTapped:
            coordinator.navigate(to: .pendingLoginRequests)
        case let .sessionTimeoutActionChanged(newValue):
            setTimeoutAction(newValue)
        case let .sessionTimeoutValueChanged(newValue):
            state.sessionTimeoutValue = newValue
            setVaultTimeout(value: newValue)
        case let .toggleApproveLoginRequestsToggle(isOn):
            confirmTogglingApproveLoginRequests(isOn)
        case let .toggleUnlockWithPINCode(isOn):
            toggleUnlockWithPIN(isOn)
        case .twoStepLoginPressed:
            showTwoStepLoginAlert()
        }
    }

    // MARK: Private

    /// The view has appeared.
    ///
    private func appeared() async {
        do {
            if let policy = try await services.policyService.fetchTimeoutPolicyValues() {
                // If the policy returns no timeout action, we present the user all timeout actions.
                // If the policy returns a timeout action, it's the only one we show the user.
                if policy.action != nil {
                    state.policyTimeoutAction = policy.action
                }

                state.policyTimeoutValue = policy.value
                state.isTimeoutPolicyEnabled = true
            }

            state.sessionTimeoutValue = try await services.stateService.getVaultTimeout()
            state.sessionTimeoutAction = try await services.stateService.getTimeoutAction()
        } catch {
            coordinator.navigate(to: .alert(.defaultAlert(title: Localizations.anErrorHasOccurred)))
            services.errorReporter.log(error: error)
        }
    }

    /// Show an alert to confirm enabling approving login requests.
    ///
    /// - Parameter isOn: Whether or not the toggle value is true or false.
    ///
    private func confirmTogglingApproveLoginRequests(_ isOn: Bool) {
        // If the user is attempting to turn the toggle on, show an alert to confirm first.
        if isOn {
            coordinator.showAlert(.confirmApproveLoginRequests {
                await self.toggleApproveLoginRequests(isOn)
            })
        } else {
            Task { await toggleApproveLoginRequests(isOn) }
        }
    }

    /// Load any initial data for the view.
    private func loadData() async {
        do {
            state.biometricUnlockStatus = await loadBiometricUnlockPreference()
            state.isApproveLoginRequestsToggleOn = try await services.stateService.getApproveLoginRequests()

            if try await services.authRepository.isPinUnlockAvailable() {
                state.isUnlockWithPINCodeOn = true
            }
        } catch {
            services.errorReporter.log(error: error)
        }
    }

    /// Loads the state of the user's biometric unlock preferences.
    ///
    /// - Returns: The `BiometricsUnlockStatus` for the user.
    ///
    private func loadBiometricUnlockPreference() async -> BiometricsUnlockStatus {
        do {
            let biometricsStatus = try await services.biometricsRepository.getBiometricUnlockStatus()
            return biometricsStatus
        } catch {
            Logger.application.debug("Error loading biometric preferences: \(error)")
            return .notAvailable
        }
    }

    /// Sets the session timeout action.
    ///
    /// - Parameter action: The action that occurs upon a session timeout.
    ///
    private func setTimeoutAction(_ action: SessionTimeoutAction) {
        guard action != state.sessionTimeoutAction else { return }
        if action == .logout {
            coordinator.navigate(to: .alert(.logoutOnTimeoutAlert {
                do {
                    try await self.services.stateService.setTimeoutAction(action: action)
                    self.state.sessionTimeoutAction = action
                } catch {
                    self.coordinator.navigate(to: .alert(.defaultAlert(title: Localizations.anErrorHasOccurred)))
                    self.services.errorReporter.log(error: error)
                }
            }))
        } else {
            Task {
                try await services.stateService.setTimeoutAction(action: action)
            }
            state.sessionTimeoutAction = action
        }
    }

    /// Sets the vault timeout value.
    ///
    /// - Parameter value: The vault timeout value.
    ///
    private func setVaultTimeout(value: SessionTimeoutValue) {
        Task {
            do {
<<<<<<< HEAD
                if state.isTimeoutPolicyEnabled {
                    // If the user's selection exceeds the policy's limit,
                    // show an alert, and set their timeout value equal to the policy max.
                    guard value.rawValue <= state.policyTimeoutValue else {
                        try await services.vaultTimeoutService.setVaultTimeout(
                            value: SessionTimeoutValue(rawValue: state.policyTimeoutValue),
                            userId: nil
                        )
                        coordinator.navigate(to: .alert(.timeoutExceedsPolicyLengthAlert()))
                        return
                    }
                }
                try await services.vaultTimeoutService.setVaultTimeout(value: value, userId: nil)
                state.sessionTimeoutValue = value
=======
                state.sessionTimeoutValue = value
                try await services.authRepository.setVaultTimeout(value: value)
>>>>>>> 56e0a9ef
            } catch {
                self.coordinator.navigate(to: .alert(.defaultAlert(title: Localizations.anErrorHasOccurred)))
                self.services.errorReporter.log(error: error)
            }
        }
    }

    /// Shows the account fingerprint phrase alert.
    ///
    private func showAccountFingerprintPhraseAlert() async {
        do {
            let phrase = try await services.authRepository.getFingerprintPhrase()

            coordinator.navigate(to: .alert(
                .displayFingerprintPhraseAlert({
                    self.state.fingerprintPhraseUrl = ExternalLinksConstants.fingerprintPhrase
                }, phrase: phrase)
            ))
        } catch {
            coordinator.navigate(to: .alert(.defaultAlert(title: Localizations.anErrorHasOccurred)))
        }
    }

    /// Shows an alert asking the user to confirm that they want to logout.
    private func showLogoutConfirmation() {
        let alert = Alert.logoutConfirmation {
            await self.coordinator.handleEvent(
                .authAction(
                    .logout(userId: nil, userInitiated: true)
                )
            )
        }
        coordinator.navigate(to: .alert(alert))
    }

    /// Shows the two step login alert. If `Yes` is selected, the user will be navigated to the web app.
    private func showTwoStepLoginAlert() {
        coordinator.navigate(to: .alert(.twoStepLoginAlert {
            self.state.twoStepLoginUrl = self.services.twoStepLoginService.twoStepLoginUrl()
        }))
    }

    /// Sets the user's biometric auth
    ///
    /// - Parameter enabled: Whether or not the the user wants biometric auth enabled.
    ///
    private func setBioMetricAuth(_ enabled: Bool) async {
        do {
            try await services.authRepository.allowBioMetricUnlock(enabled)
            state.biometricUnlockStatus = try await services.biometricsRepository.getBiometricUnlockStatus()
            // Set biometric integrity if needed.
            if case .available(_, true, false) = state.biometricUnlockStatus {
                try await services.biometricsRepository.configureBiometricIntegrity()
                state.biometricUnlockStatus = try await services.biometricsRepository.getBiometricUnlockStatus()
            }
        } catch {
            services.errorReporter.log(error: error)
        }
    }

    /// Update the value of the approve login requests setting in the state and the cached data.
    ///
    /// - Parameter isOn: Whether or not the toggle value is true or false.
    ///
    private func toggleApproveLoginRequests(_ isOn: Bool) async {
        do {
            try await services.stateService.setApproveLoginRequests(isOn)
            state.isApproveLoginRequestsToggleOn = isOn
        } catch {
            services.errorReporter.log(error: error)
        }
    }

    /// Shows an alert prompting the user to enter their PIN. If set successfully, the toggle will be turned on.
    ///
    /// - Parameter isOn: Whether or not the toggle value is true or false.
    ///
    private func toggleUnlockWithPIN(_ isOn: Bool) {
        if isOn {
            coordinator.navigate(to: .alert(.enterPINCode(completion: { pin in
                self.coordinator.navigate(to: .alert(.unlockWithPINCodeAlert { requirePassword in
                    do {
                        try await self.services.authRepository.setPins(
                            pin,
                            requirePasswordAfterRestart: requirePassword
                        )
                        self.state.isUnlockWithPINCodeOn = isOn
                    } catch {
                        self.coordinator.navigate(to: .alert(.defaultAlert(
                            title: Localizations.anErrorHasOccurred
                        )))
                    }
                }))
            })))
        } else {
            Task {
                do {
                    try await self.services.authRepository.clearPins()
                    state.isUnlockWithPINCodeOn = isOn
                } catch {
                    self.coordinator.navigate(to: .alert(.defaultAlert(title: Localizations.anErrorHasOccurred)))
                }
            }
        }
    }
}<|MERGE_RESOLUTION|>--- conflicted
+++ resolved
@@ -21,6 +21,7 @@
         & HasStateService
         & HasTimeProvider
         & HasTwoStepLoginService
+        & HasVaultTimeoutService
 
     // MARK: Private Properties
 
@@ -199,7 +200,6 @@
     private func setVaultTimeout(value: SessionTimeoutValue) {
         Task {
             do {
-<<<<<<< HEAD
                 if state.isTimeoutPolicyEnabled {
                     // If the user's selection exceeds the policy's limit,
                     // show an alert, and set their timeout value equal to the policy max.
@@ -214,10 +214,6 @@
                 }
                 try await services.vaultTimeoutService.setVaultTimeout(value: value, userId: nil)
                 state.sessionTimeoutValue = value
-=======
-                state.sessionTimeoutValue = value
-                try await services.authRepository.setVaultTimeout(value: value)
->>>>>>> 56e0a9ef
             } catch {
                 self.coordinator.navigate(to: .alert(.defaultAlert(title: Localizations.anErrorHasOccurred)))
                 self.services.errorReporter.log(error: error)
