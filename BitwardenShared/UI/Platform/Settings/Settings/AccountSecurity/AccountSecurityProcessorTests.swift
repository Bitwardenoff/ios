--- conflicted
+++ resolved
@@ -54,7 +54,6 @@
 
     // MARK: Tests
 
-<<<<<<< HEAD
     /// `perform(_:)` with `.appeared` sets the state's timeout action
     /// using the data stored in the `AppSettingsStore`.
     func test_perform_appeared_sessionTimeoutAction() async throws {
@@ -65,7 +64,8 @@
 
         await subject.perform(.appeared)
         XCTAssertEqual(subject.state.sessionTimeoutAction, .logout)
-=======
+    }
+
     /// `perform(_:)` with `.loadData` loads the initial data for the view.
     func test_perform_loadData() async {
         stateService.activeAccount = .fixture()
@@ -81,7 +81,6 @@
         await subject.perform(.loadData)
 
         XCTAssertEqual(errorReporter.errors.last as? StateServiceError, .noActiveAccount)
->>>>>>> 9ea6eed3
     }
 
     /// `perform(_:)` with `.lockVault` locks the user's vault.
