import XCTest

@testable import BitwardenShared

class AccountSecurityProcessorTests: BitwardenTestCase { // swiftlint:disable:this type_body_length
    // MARK: Properties

    var appSettingsStore: MockAppSettingsStore!
    var authRepository: MockAuthRepository!
    var biometricsService: MockBiometricsService!
    var coordinator: MockCoordinator<SettingsRoute>!
    var errorReporter: MockErrorReporter!
    var settingsRepository: MockSettingsRepository!
    var stateService: MockStateService!
    var twoStepLoginService: MockTwoStepLoginService!
    var subject: AccountSecurityProcessor!

    // MARK: Setup & Teardown

    override func setUp() {
        super.setUp()

        appSettingsStore = MockAppSettingsStore()
        authRepository = MockAuthRepository()
        biometricsService = MockBiometricsService()
        coordinator = MockCoordinator<SettingsRoute>()
        errorReporter = MockErrorReporter()
        settingsRepository = MockSettingsRepository()
        stateService = MockStateService()
        twoStepLoginService = MockTwoStepLoginService()

        subject = AccountSecurityProcessor(
            coordinator: coordinator.asAnyCoordinator(),
            services: ServiceContainer.withMocks(
                authRepository: authRepository,
<<<<<<< HEAD
=======
                biometricsService: biometricsService,
>>>>>>> 737cb7c8
                errorReporter: errorReporter,
                settingsRepository: settingsRepository,
                stateService: stateService,
                twoStepLoginService: twoStepLoginService
            ),
            state: AccountSecurityState()
        )
    }

    override func tearDown() {
        super.tearDown()

        appSettingsStore = nil
        authRepository = nil
        biometricsService = nil
        coordinator = nil
        errorReporter = nil
        settingsRepository = nil
        subject = nil
    }

    // MARK: Tests

    /// `perform(_:)` with `.appeared` toggles unlock with PIN depending on the user's saved settings.
    func test_appeared() async {
        let account: Account = .fixtureAccountLogin()
        stateService.activeAccount = account
        stateService.pinProtectedUserKeyValue[account.profile.userId] = "123"

        await subject.perform(.appeared)

        XCTAssertTrue(subject.state.isUnlockWithPINCodeOn)
    }

    /// `perform(_:)` with `.lockVault` locks the user's vault.
    func test_perform_lockVault() async {
        let account: Account = .fixtureAccountLogin()
        stateService.activeAccount = account

        await subject.perform(.lockVault)

        XCTAssertEqual(settingsRepository.lockVaultCalls, [account.profile.userId])
        XCTAssertEqual(coordinator.routes.last, .lockVault(account: account))
    }

    /// `perform(_:)` with `.lockVault` fails, locks the vault and navigates to the landing screen.
    func test_perform_lockVault_failure() async {
        await subject.perform(.lockVault)

        XCTAssertEqual(errorReporter.errors as? [StateServiceError], [StateServiceError.noActiveAccount])
        XCTAssertEqual(coordinator.routes.last, .logout)
    }

    /// `perform(_:)` with `.accountFingerprintPhrasePressed` navigates to the web app
    /// and clears the fingerprint phrase URL.
    func test_perform_showAccountFingerprintPhraseAlert() async throws {
        stateService.activeAccount = .fixture()
        await subject.perform(.accountFingerprintPhrasePressed)

        let fingerprint = try authRepository.fingerprintPhraseResult.get()
        let alert = try coordinator.unwrapLastRouteAsAlert()
        XCTAssertEqual(alert.title, Localizations.fingerprintPhrase)
        XCTAssertEqual(alert.message, "\(Localizations.yourAccountsFingerprint):\n\n\(fingerprint)")
        XCTAssertEqual(alert.preferredStyle, .alert)
        XCTAssertEqual(alert.alertActions.count, 2)
        XCTAssertEqual(alert.alertActions[0].title, Localizations.close)
        XCTAssertEqual(alert.alertActions[1].title, Localizations.learnMore)

        // Tapping learn more navigates the user to the web app.
        try await alert.tapAction(title: Localizations.learnMore)
        XCTAssertNotNil(subject.state.fingerprintPhraseUrl)

        subject.receive(.clearFingerprintPhraseUrl)
        XCTAssertNil(subject.state.fingerprintPhraseUrl)
    }

    /// `perform(_:)` with `.accountFingerprintPhrasePressed` shows an alert if an error occurs.
    func test_perform_showAccountFingerprintPhraseAlert_error() async throws {
        struct FingerprintPhraseError: Error {}

        authRepository.fingerprintPhraseResult = .failure(FingerprintPhraseError())
        await subject.perform(.accountFingerprintPhrasePressed)

        let alert = try coordinator.unwrapLastRouteAsAlert()

        XCTAssertEqual(
            alert,
            Alert.defaultAlert(
                title: Localizations.anErrorHasOccurred
            )
        )
    }

    /// `receive(_:)` with `.twoStepLoginPressed` clears the two step login URL.
    func test_receive_clearTwoStepLoginUrl() async throws {
        subject.receive(.twoStepLoginPressed)

        let alert = try coordinator.unwrapLastRouteAsAlert()

        // Tapping yes navigates the user to the web app.
        try await alert.tapAction(title: Localizations.yes)
        XCTAssertNotNil(subject.state.twoStepLoginUrl)

        subject.receive(.clearTwoStepLoginUrl)
        XCTAssertNil(subject.state.twoStepLoginUrl)
    }

    /// `receive(_:)` with `.deleteAccountPressed` shows the `DeleteAccountView`.
    func test_receive_deleteAccountPressed() throws {
        subject.receive(.deleteAccountPressed)

        XCTAssertEqual(coordinator.routes.last, .deleteAccount)
    }

    /// `receive(_:)` with `.logout` presents a logout confirmation alert.
    func test_receive_logout() async throws {
        subject.receive(.logout)

        let alert = try coordinator.unwrapLastRouteAsAlert()
        XCTAssertEqual(alert.title, Localizations.logOut)
        XCTAssertEqual(alert.message, Localizations.logoutConfirmation)
        XCTAssertEqual(alert.preferredStyle, .alert)
        XCTAssertEqual(alert.alertActions.count, 2)
        XCTAssertEqual(alert.alertActions[0].title, Localizations.yes)
        XCTAssertEqual(alert.alertActions[1].title, Localizations.cancel)

        settingsRepository.logoutResult = .success(())
        // Tapping yes logs the user out.
        try await alert.tapAction(title: Localizations.yes)

        XCTAssertEqual(coordinator.routes.last, .logout)
    }

    /// `receive(_:)` with `.logout` presents a logout confirmation alert.
    func test_receive_logout_error() async throws {
        subject.receive(.logout)

        let alert = try coordinator.unwrapLastRouteAsAlert()
        XCTAssertEqual(alert.title, Localizations.logOut)
        XCTAssertEqual(alert.message, Localizations.logoutConfirmation)
        XCTAssertEqual(alert.preferredStyle, .alert)
        XCTAssertEqual(alert.alertActions.count, 2)
        XCTAssertEqual(alert.alertActions[0].title, Localizations.yes)
        XCTAssertEqual(alert.alertActions[1].title, Localizations.cancel)

        // Tapping yes relays any errors to the error reporter.
        try await alert.tapAction(title: Localizations.yes)

        XCTAssertEqual(
            errorReporter.errors as? [StateServiceError],
            [StateServiceError.noActiveAccount]
        )
    }

    /// `receive(_:)` with `sessionTimeoutActionChanged(:)` presents an alert if `logout` was selected.
    /// It then updates the state if `Yes` was tapped on the alert, confirming the user's decision.
    func test_receive_sessionTimeoutActionChanged_logout() async throws {
        XCTAssertEqual(subject.state.sessionTimeoutAction, .lock)
        subject.receive(.sessionTimeoutActionChanged(.logout))

        let alert = try coordinator.unwrapLastRouteAsAlert()
        XCTAssertEqual(alert.title, Localizations.warning)
        XCTAssertEqual(alert.message, Localizations.vaultTimeoutLogOutConfirmation)
        XCTAssertEqual(alert.alertActions.count, 2)

        XCTAssertEqual(alert.alertActions[0].title, Localizations.yes)
        XCTAssertEqual(alert.alertActions[0].style, .default)
        XCTAssertNotNil(alert.alertActions[0].handler)

        XCTAssertEqual(alert.alertActions[1].title, Localizations.cancel)
        XCTAssertEqual(alert.alertActions[1].style, .cancel)
        XCTAssertNil(alert.alertActions[1].handler)

        try await alert.tapAction(title: Localizations.yes)

        XCTAssertEqual(subject.state.sessionTimeoutAction, .logout)
    }

    /// `receive(_:)` with `sessionTimeoutActionChanged(:)` updates the state when `lock` was selected.
    func test_receive_sessionTimeoutActionChanged_lock() async throws {
        XCTAssertEqual(subject.state.sessionTimeoutAction, .lock)
        subject.receive(.sessionTimeoutActionChanged(.logout))

        let alert = try coordinator.unwrapLastRouteAsAlert()
        try await alert.tapAction(title: Localizations.yes)
        XCTAssertEqual(subject.state.sessionTimeoutAction, .logout)

        subject.receive(.sessionTimeoutActionChanged(.lock))
        XCTAssertEqual(subject.state.sessionTimeoutAction, .lock)
    }

    /// `receive(_:)` with `sessionTimeoutActionChanged(:)` doesn't update the state if the value did not change.
    func test_receive_sessionTimeoutActionChanged_sameValue() async throws {
        subject.receive(.sessionTimeoutActionChanged(.logout))

        let alert = try coordinator.unwrapLastRouteAsAlert()
        try await alert.tapAction(title: Localizations.yes)
        XCTAssertEqual(subject.state.sessionTimeoutAction, .logout)

        subject.receive(.twoStepLoginPressed)
        let twoStepLoginAlert = try coordinator.unwrapLastRouteAsAlert()
        try await twoStepLoginAlert.tapAction(title: Localizations.cancel)

        // Should not show alert since the state's sessionTimeoutAction is already .logout
        subject.receive(.sessionTimeoutActionChanged(.logout))
        let lastShownAlert = try coordinator.unwrapLastRouteAsAlert()
        XCTAssertEqual(lastShownAlert, twoStepLoginAlert)
    }

    /// `receive(_:)` with `sessionTimeoutValueChanged(:)` updates the session timeout value in the state.
    func test_receive_sessionTimeoutValueChanged() {
        XCTAssertEqual(subject.state.sessionTimeoutValue, .immediately)
        subject.receive(.sessionTimeoutValueChanged(.never))
        XCTAssertEqual(subject.state.sessionTimeoutValue, .never)
    }

    /// `receive(_:)` with `setCustomSessionTimeoutValue(:)` updates the custom session timeout value in the state.
    func test_receive_setCustomSessionTimeoutValue() {
        XCTAssertEqual(subject.state.customSessionTimeoutValue, 60)
        subject.receive(.setCustomSessionTimeoutValue(15))
        XCTAssertEqual(subject.state.customSessionTimeoutValue, 15)
    }

    /// `receive(_:)` with `.toggleApproveLoginRequestsToggle` updates the state.
    func test_receive_toggleApproveLoginRequestsToggle() {
        subject.state.isApproveLoginRequestsToggleOn = false
        subject.receive(.toggleApproveLoginRequestsToggle(true))

        XCTAssertTrue(subject.state.isApproveLoginRequestsToggleOn)
    }

    /// `receive(_:)` with `.toggleUnlockWithPINCode` updates the state when submit has been pressed.
    func test_receive_toggleUnlockWithPINCode() async throws {
        subject.state.isUnlockWithPINCodeOn = false
        subject.receive(.toggleUnlockWithPINCode(true))

        guard case let .alert(alert) = coordinator.routes.last else {
            return XCTFail("Expected an `.alert` route, but found \(String(describing: coordinator.routes.last))")
        }

        try await alert.tapAction(title: Localizations.submit)

        guard case let .alert(alert) = coordinator.routes.last else {
            return XCTFail("Expected an `.alert` route, but found \(String(describing: coordinator.routes.last))")
        }

        try await alert.tapAction(title: Localizations.yes)
        XCTAssertTrue(subject.state.isUnlockWithPINCodeOn)
    }

<<<<<<< HEAD
    /// `receive(_:)` with `.toggleUnlockWithPINCode` turns the toggle off and clears the user's pins.
    func test_receive_toggleUnlockWithPINCode_off() {
        let account: Account = .fixture()
        stateService.activeAccount = account
        stateService.pinProtectedUserKeyValue[account.profile.userId] = "123"

        subject.state.isUnlockWithPINCodeOn = true
        let task = Task {
            subject.receive(.toggleUnlockWithPINCode(false))
        }
        waitFor(!subject.state.isUnlockWithPINCodeOn)
        XCTAssertTrue(authRepository.clearPinsCalled)
    }

    /// `receive(_:)` with `.toggleUnlockWithTouchID` updates the state.
    func test_receive_toggleUnlockWithTouchID() {
        subject.state.isUnlockWithTouchIDToggleOn = false
        subject.receive(.toggleUnlockWithTouchID(true))
=======
    /// `perform(_:)` with `.loadData` updates the state.
    func test_perform_loadData_biometricsValue() async {
        let biometricUnlockStatus = BiometricsUnlockStatus.available(.faceID, enabled: true, hasValidIntegrity: true)
        biometricsService.biometricUnlockStatus = .success(
            biometricUnlockStatus
        )
        subject.state.biometricUnlockStatus = .notAvailable
        await subject.perform(.loadData)

        XCTAssertEqual(subject.state.biometricUnlockStatus, biometricUnlockStatus)
    }

    /// `perform(_:)` with `.loadData` updates the state.
    func test_perform_loadData_biometricsValue_error() async {
        struct TestError: Error {}
        biometricsService.biometricUnlockStatus = .failure(TestError())
        subject.state.biometricUnlockStatus = .notAvailable
        await subject.perform(.loadData)

        XCTAssertEqual(subject.state.biometricUnlockStatus, .notAvailable)
    }

    /// `perform(_:)` with `.toggleUnlockWithBiometrics` updates the state.
    func test_perform_toggleUnlockWithBiometrics_authRepositoryFailure() async throws {
        struct TestError: Error, Equatable {}
        let biometricUnlockStatus = BiometricsUnlockStatus.available(.faceID, enabled: true, hasValidIntegrity: true)
        biometricsService.biometricUnlockStatus = .success(
            .available(.touchID, enabled: false, hasValidIntegrity: false)
        )

        authRepository.allowBiometricUnlockResult = .failure(TestError())
        subject.state.biometricUnlockStatus = biometricUnlockStatus
        await subject.perform(.toggleUnlockWithBiometrics(false))

        let error = try XCTUnwrap(errorReporter.errors.first as? TestError)
        XCTAssertEqual(error, TestError())
        XCTAssertEqual(subject.state.biometricUnlockStatus, biometricUnlockStatus)
    }

    /// `perform(_:)` with `.toggleUnlockWithBiometrics` updates the state.
    func test_perform_toggleUnlockWithBiometrics_biometricsServiceFailure() async throws {
        struct TestError: Error, Equatable {}
        let biometricUnlockStatus = BiometricsUnlockStatus.available(.faceID, enabled: true, hasValidIntegrity: true)
        biometricsService.biometricUnlockStatus = .failure(TestError())

        authRepository.allowBiometricUnlockResult = .success(())
        subject.state.biometricUnlockStatus = biometricUnlockStatus
        await subject.perform(.toggleUnlockWithBiometrics(false))

        let error = try XCTUnwrap(errorReporter.errors.first as? TestError)
        XCTAssertEqual(error, TestError())
        XCTAssertEqual(subject.state.biometricUnlockStatus, biometricUnlockStatus)
    }

    /// `perform(_:)` with `.toggleUnlockWithBiometrics` configures biometric integrity state if needed.
    func test_perform_toggleUnlockWithBiometrics_invalidBiometryState() async {
        let biometricUnlockStatus = BiometricsUnlockStatus.available(.faceID, enabled: true, hasValidIntegrity: false)
        biometricsService.biometricUnlockStatus = .success(
            biometricUnlockStatus
        )
        authRepository.allowBiometricUnlockResult = .success(())
        subject.state.biometricUnlockStatus = .available(.faceID, enabled: false, hasValidIntegrity: false)
        await subject.perform(.toggleUnlockWithBiometrics(false))
>>>>>>> 737cb7c8

        XCTAssertTrue(biometricsService.didConfigureBiometricIntegrity)
    }

    /// `perform(_:)` with `.toggleUnlockWithBiometrics` updates the state.
    func test_perform_toggleUnlockWithBiometrics_success() async {
        let biometricUnlockStatus = BiometricsUnlockStatus.available(.faceID, enabled: false, hasValidIntegrity: true)
        biometricsService.biometricUnlockStatus = .success(
            biometricUnlockStatus
        )
        authRepository.allowBiometricUnlockResult = .success(())
        subject.state.biometricUnlockStatus = .available(.faceID, enabled: true, hasValidIntegrity: true)
        await subject.perform(.toggleUnlockWithBiometrics(false))

        XCTAssertEqual(
            subject.state.biometricUnlockStatus,
            biometricUnlockStatus
        )
    }

    /// `receive(_:)` with `.twoStepLoginPressed` shows the two step login alert.
    func test_receive_twoStepLoginPressed() async throws {
        subject.receive(.twoStepLoginPressed)

        let alert = try coordinator.unwrapLastRouteAsAlert()
        XCTAssertEqual(alert.title, Localizations.continueToWebApp)
        XCTAssertEqual(alert.message, Localizations.twoStepLoginDescriptionLong)
        XCTAssertEqual(alert.preferredStyle, .alert)
        XCTAssertEqual(alert.alertActions.count, 2)
        XCTAssertEqual(alert.alertActions[0].title, Localizations.cancel)
        XCTAssertEqual(alert.alertActions[1].title, Localizations.yes)

        // Tapping yes navigates the user to the web app.
        try await alert.tapAction(title: Localizations.yes)

        XCTAssertNotNil(subject.state.twoStepLoginUrl)
    }

    /// `state.twoStepLoginUrl` is initialized with the correct value.
    func test_twoStepLoginUrl() async throws {
        subject.receive(.twoStepLoginPressed)

        let alert = try coordinator.unwrapLastRouteAsAlert()
        try await alert.tapAction(title: Localizations.yes)

        XCTAssertEqual(subject.state.twoStepLoginUrl, URL.example)
    }
}<|MERGE_RESOLUTION|>--- conflicted
+++ resolved
@@ -33,10 +33,7 @@
             coordinator: coordinator.asAnyCoordinator(),
             services: ServiceContainer.withMocks(
                 authRepository: authRepository,
-<<<<<<< HEAD
-=======
                 biometricsService: biometricsService,
->>>>>>> 737cb7c8
                 errorReporter: errorReporter,
                 settingsRepository: settingsRepository,
                 stateService: stateService,
@@ -61,13 +58,17 @@
     // MARK: Tests
 
     /// `perform(_:)` with `.appeared` toggles unlock with PIN depending on the user's saved settings.
-    func test_appeared() async {
+    func test_appeared() {
         let account: Account = .fixtureAccountLogin()
         stateService.activeAccount = account
-        stateService.pinProtectedUserKeyValue[account.profile.userId] = "123"
-
-        await subject.perform(.appeared)
-
+        authRepository.isPinUnlockAvailable = true
+
+        let task = Task {
+            await subject.perform(.appeared)
+        }
+
+        waitFor(subject.state.isUnlockWithPINCodeOn)
+        task.cancel()
         XCTAssertTrue(subject.state.isUnlockWithPINCodeOn)
     }
 
@@ -287,7 +288,6 @@
         XCTAssertTrue(subject.state.isUnlockWithPINCodeOn)
     }
 
-<<<<<<< HEAD
     /// `receive(_:)` with `.toggleUnlockWithPINCode` turns the toggle off and clears the user's pins.
     func test_receive_toggleUnlockWithPINCode_off() {
         let account: Account = .fixture()
@@ -299,14 +299,10 @@
             subject.receive(.toggleUnlockWithPINCode(false))
         }
         waitFor(!subject.state.isUnlockWithPINCodeOn)
+        task.cancel()
         XCTAssertTrue(authRepository.clearPinsCalled)
     }
 
-    /// `receive(_:)` with `.toggleUnlockWithTouchID` updates the state.
-    func test_receive_toggleUnlockWithTouchID() {
-        subject.state.isUnlockWithTouchIDToggleOn = false
-        subject.receive(.toggleUnlockWithTouchID(true))
-=======
     /// `perform(_:)` with `.loadData` updates the state.
     func test_perform_loadData_biometricsValue() async {
         let biometricUnlockStatus = BiometricsUnlockStatus.available(.faceID, enabled: true, hasValidIntegrity: true)
@@ -370,7 +366,6 @@
         authRepository.allowBiometricUnlockResult = .success(())
         subject.state.biometricUnlockStatus = .available(.faceID, enabled: false, hasValidIntegrity: false)
         await subject.perform(.toggleUnlockWithBiometrics(false))
->>>>>>> 737cb7c8
 
         XCTAssertTrue(biometricsService.didConfigureBiometricIntegrity)
     }
@@ -418,4 +413,4 @@
 
         XCTAssertEqual(subject.state.twoStepLoginUrl, URL.example)
     }
-}+} // swiftlint:disable:this file_length