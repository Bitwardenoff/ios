import SwiftUI

// MARK: - SettingsCoordinatorDelegate

/// An object that is signaled when specific circumstances in the application flow have been encountered.
///
@MainActor
public protocol SettingsCoordinatorDelegate: AnyObject {
    /// Called when the user locks their vault.
    ///
    /// - Parameters:
    ///   - account: The user's account.
    ///
    func didLockVault(account: Account)

    /// Called when the user has been logged out.
    ///
    func didLogout()
}

// MARK: - SettingsCoordinator

/// A coordinator that manages navigation in the settings tab.
///
final class SettingsCoordinator: Coordinator, HasStackNavigator {
    // MARK: Types

    typealias Services = HasBiometricsService
        & HasErrorReporter
        & HasSettingsRepository
        & HasStateService
        & HasVaultRepository

    // MARK: Properties

    /// The delegate for this coordinator, used to notify when the user logs out.
    private weak var delegate: SettingsCoordinatorDelegate?

    /// The services used by this coordinator.
    let services: Services

    /// The stack navigator that is managed by this coordinator.
    let stackNavigator: StackNavigator

    // MARK: Initialization

    /// Creates a new `SettingsCoordinator`.
    ///
    /// - Parameters:
    ///   - delegate: The delegate for this coordinator, used to notify when the user logs out.
    ///   - services: The services used by this coordinator.
    ///   - stackNavigator: The stack navigator that is managed by this coordinator.
    ///
    init(
        delegate: SettingsCoordinatorDelegate,
        services: Services,
        stackNavigator: StackNavigator
    ) {
        self.delegate = delegate
        self.services = services
        self.stackNavigator = stackNavigator
    }

    // MARK: Methods

    func navigate(to route: SettingsRoute, context: AnyObject?) {
        switch route {
        case .accountSecurity:
            showAccountSecurity()
        case let .alert(alert):
            stackNavigator.present(alert)
        case .autoFill:
            showAutoFill()
<<<<<<< HEAD
        case .deleteAccount:
            showDeleteAccount()
        case .dismiss:
            stackNavigator.dismiss()
=======
        case let .lockVault(account):
            delegate?.didLockVault(account: account)
>>>>>>> 0d6d65ba
        case .logout:
            delegate?.didLogout()
        case .settings:
            showSettings()
        }
    }

    func start() {
        navigate(to: .settings)
    }

    // MARK: Private Methods

    /// Shows the account security screen.
    ///
    private func showAccountSecurity() {
        let processor = AccountSecurityProcessor(
            coordinator: asAnyCoordinator(),
            services: services,
            state: AccountSecurityState()
        )

        let view = AccountSecurityView(store: Store(processor: processor))
        let viewController = UIHostingController(rootView: view)
        viewController.navigationItem.largeTitleDisplayMode = .never
        stackNavigator.push(viewController)
    }

    /// Shows the auto-fill screen.
    ///
    private func showAutoFill() {
        let processor = AutoFillProcessor(
            coordinator: asAnyCoordinator(),
            state: AutoFillState()
        )
        let view = AutoFillView(store: Store(processor: processor))
        let viewController = UIHostingController(rootView: view)
        viewController.navigationItem.largeTitleDisplayMode = .never
        stackNavigator.push(viewController)
    }

    /// Shows the delete account screen.
    ///
    private func showDeleteAccount() {
        let processor = DeleteAccountProcessor(
            coordinator: asAnyCoordinator(),
            state: DeleteAccountState()
        )
        let view = DeleteAccountView(store: Store(processor: processor))
        let navController = UINavigationController(rootViewController: UIHostingController(rootView: view))
        stackNavigator.present(navController)
    }

    /// Shows the settings screen.
    ///
    private func showSettings() {
        let processor = SettingsProcessor(
            coordinator: asAnyCoordinator(),
            state: SettingsState()
        )
        let view = SettingsView(store: Store(processor: processor))
        stackNavigator.push(view)
    }
}<|MERGE_RESOLUTION|>--- conflicted
+++ resolved
@@ -71,15 +71,12 @@
             stackNavigator.present(alert)
         case .autoFill:
             showAutoFill()
-<<<<<<< HEAD
         case .deleteAccount:
             showDeleteAccount()
         case .dismiss:
             stackNavigator.dismiss()
-=======
         case let .lockVault(account):
             delegate?.didLockVault(account: account)
->>>>>>> 0d6d65ba
         case .logout:
             delegate?.didLogout()
         case .settings:
