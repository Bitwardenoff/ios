import BitwardenSdk
import SwiftUI

// swiftlint:disable file_length

// MARK: - SettingsCoordinatorDelegate

/// An object that is signaled when specific circumstances in the application flow have been encountered.
///
@MainActor
public protocol SettingsCoordinatorDelegate: AnyObject {
    /// Called when the active user's account has been deleted.
    ///
    func didDeleteAccount()

    /// Called when the user has requested an account vault be locked.
    ///
    /// - Parameter userId: The id of the user to lock.
    ///
    func lockVault(userId: String?)

    /// Called when the user has requested an account be logged out.
    ///
    /// - Parameters:
    ///   - userId: The id of the account to log out.
    ///   - userInitiated: Did a user action initiate this logout?
    ///
    func logout(userId: String?, userInitiated: Bool)

    /// Called when the user requests an account switch.
    ///
    /// - Parameters:
    ///   - isUserInitiated: Did the user trigger the account switch?
    ///   - userId: The user Id of the selected account.
    ///
    func switchAccount(isAutomatic: Bool, userId: String)
}

// MARK: - SettingsCoordinator

/// A coordinator that manages navigation in the settings tab.
///
final class SettingsCoordinator: Coordinator, HasStackNavigator { // swiftlint:disable:this type_body_length
    // MARK: Types

    /// The module types required by this coordinator for creating child coordinators.
    typealias Module = LoginRequestModule

    typealias Services = HasAccountAPIService
        & HasAuthRepository
        & HasAuthService
        & HasBiometricsRepository
        & HasClientAuth
        & HasErrorReporter
        & HasPasteboardService
        & HasPolicyService
        & HasSettingsRepository
        & HasStateService
        & HasTimeProvider
        & HasTwoStepLoginService
        & HasVaultRepository

    // MARK: Private Properties

    /// The delegate for this coordinator, used to notify when the user logs out.
    private weak var delegate: SettingsCoordinatorDelegate?

    /// The module used to create child coordinators.
    private let module: Module

    /// The services used by this coordinator.
    private let services: Services

    // MARK: Properties

    /// The stack navigator that is managed by this coordinator.
    private(set) weak var stackNavigator: StackNavigator?

    // MARK: Initialization

    /// Creates a new `SettingsCoordinator`.
    ///
    /// - Parameters:
    ///   - delegate: The delegate for this coordinator, used to notify when the user logs out.
    ///   - module: The module used to create child coordinators.
    ///   - services: The services used by this coordinator.
    ///   - stackNavigator: The stack navigator that is managed by this coordinator.
    ///
    init(
        delegate: SettingsCoordinatorDelegate,
        module: Module,
        services: Services,
        stackNavigator: StackNavigator
    ) {
        self.delegate = delegate
        self.module = module
        self.services = services
        self.stackNavigator = stackNavigator
    }

    // MARK: Methods

    func handleEvent(_ event: SettingsEvent, context: AnyObject?) async {
        switch event {
        case let .authAction(action):
            switch action {
            case let .lockVault(userId):
                delegate?.lockVault(userId: userId)
            case let .logout(userId, userInitiated):
                delegate?.logout(userId: userId, userInitiated: userInitiated)
            case let .switchAccount(isAutomatic, userId):
                delegate?.switchAccount(isAutomatic: isAutomatic, userId: userId)
            }
        case .didDeleteAccount:
            stackNavigator.dismiss {
                self.delegate?.didDeleteAccount()
            }
        }
    }

    func navigate(to route: SettingsRoute, context: AnyObject?) {
        switch route {
        case .about:
            showAbout()
        case .accountSecurity:
            showAccountSecurity()
        case let .addEditFolder(folder):
            showAddEditFolder(folder, delegate: context as? AddEditFolderDelegate)
        case let .alert(alert):
            stackNavigator?.present(alert)
        case .appearance:
            showAppearance()
        case .appExtension:
            showAppExtension()
        case .appExtensionSetup:
            showAppExtensionSetup(delegate: context as? AppExtensionSetupDelegate)
        case .autoFill:
            showAutoFill()
        case .deleteAccount:
            showDeleteAccount()
<<<<<<< HEAD
=======
        case .didDeleteAccount:
            stackNavigator?.dismiss {
                self.delegate?.didDeleteAccount()
            }
>>>>>>> 2949c833
        case .dismiss:
            stackNavigator?.dismiss()
        case .exportVault:
            showExportVault()
        case .folders:
            showFolders()
        case let .loginRequest(loginRequest):
            showLoginRequest(loginRequest, delegate: context as? LoginRequestDelegate)
        case .other:
            showOtherScreen()
        case .passwordAutoFill:
            showPasswordAutoFill()
        case .pendingLoginRequests:
            showPendingLoginRequests()
        case let .selectLanguage(currentLanguage: currentLanguage):
            showSelectLanguage(currentLanguage: currentLanguage, delegate: context as? SelectLanguageDelegate)
        case .settings:
            showSettings()
        case .vault:
            showVault()
        }
    }

    func start() {
        navigate(to: .settings)
    }

    // MARK: Private Methods

    /// Shows the about screen.
    ///
    private func showAbout() {
        let processor = AboutProcessor(
            coordinator: asAnyCoordinator(),
            services: services,
            state: AboutState()
        )

        let view = AboutView(store: Store(processor: processor))
        let viewController = UIHostingController(rootView: view)
        viewController.navigationItem.largeTitleDisplayMode = .never
        stackNavigator?.push(viewController, navigationTitle: Localizations.about)
    }

    /// Shows the account security screen.
    ///
    private func showAccountSecurity() {
        let processor = AccountSecurityProcessor(
            coordinator: asAnyCoordinator(),
            services: services,
            state: AccountSecurityState()
        )

        let view = AccountSecurityView(store: Store(processor: processor))
        let viewController = UIHostingController(rootView: view)
        viewController.navigationItem.largeTitleDisplayMode = .never
        stackNavigator?.push(viewController, navigationTitle: Localizations.accountSecurity)
    }

    /// Shows the add or edit folder screen.
    ///
    /// - Parameter folder: The existing folder to edit, if applicable.
    ///
    private func showAddEditFolder(_ folder: FolderView?, delegate: AddEditFolderDelegate?) {
        let mode: AddEditFolderState.Mode = if let folder { .edit(folder) } else { .add }
        let processor = AddEditFolderProcessor(
            coordinator: asAnyCoordinator(),
            delegate: delegate,
            services: services,
            state: AddEditFolderState(folderName: folder?.name ?? "", mode: mode)
        )
        let view = AddEditFolderView(store: Store(processor: processor))
        let navController = UINavigationController(rootViewController: UIHostingController(rootView: view))
        stackNavigator?.present(navController)
    }

    /// Shows the appearance screen.
    ///
    private func showAppearance() {
        let processor = AppearanceProcessor(
            coordinator: asAnyCoordinator(),
            services: services,
            state: AppearanceState()
        )

        let view = AppearanceView(store: Store(processor: processor))
        let viewController = UIHostingController(rootView: view)
        viewController.navigationItem.largeTitleDisplayMode = .never
        stackNavigator?.push(viewController, navigationTitle: Localizations.appearance)
    }

    /// Shows the app extension screen.
    ///
    private func showAppExtension() {
        let processor = AppExtensionProcessor(
            coordinator: asAnyCoordinator(),
            state: AppExtensionState()
        )
        let view = AppExtensionView(store: Store(processor: processor))
        let viewController = UIHostingController(rootView: view)
        viewController.navigationItem.largeTitleDisplayMode = .never
        stackNavigator?.push(viewController, navigationTitle: Localizations.appExtension)
    }

    /// Shows the app extension setup screen.
    ///
    /// - Parameter delegate: The `AppExtensionSetupDelegate` to notify when the user interacts with
    ///     the extension.
    ///
    private func showAppExtensionSetup(delegate: AppExtensionSetupDelegate?) {
        let extensionItem = NSExtensionItem()
        extensionItem.attachments = [
            NSItemProvider(
                item: "" as NSString,
                typeIdentifier: Constants.UTType.appExtensionSetup
            ),
        ]
        let viewController = UIActivityViewController(activityItems: [extensionItem], applicationActivities: nil)
        viewController.completionWithItemsHandler = { activityType, completed, _, _ in
            delegate?.didDismissExtensionSetup(
                enabled: completed &&
                    activityType?.rawValue == Bundle.main.appExtensionIdentifier
            )
        }
        stackNavigator?.present(viewController)
    }

    /// Shows the auto-fill screen.
    ///
    private func showAutoFill() {
        let processor = AutoFillProcessor(
            coordinator: asAnyCoordinator(),
            services: services,
            state: AutoFillState()
        )
        let view = AutoFillView(store: Store(processor: processor))
        let viewController = UIHostingController(rootView: view)
        viewController.navigationItem.largeTitleDisplayMode = .never
        stackNavigator?.push(viewController, navigationTitle: Localizations.autofill)
    }

    /// Shows the delete account screen.
    ///
    private func showDeleteAccount() {
        let processor = DeleteAccountProcessor(
            coordinator: asAnyCoordinator(),
            services: services,
            state: DeleteAccountState()
        )
        let view = DeleteAccountView(store: Store(processor: processor))
        let navController = UINavigationController(rootViewController: UIHostingController(rootView: view))
        stackNavigator?.present(navController)
    }

    /// Shows the export vault screen.
    ///
    private func showExportVault() {
        let processor = ExportVaultProcessor(
            coordinator: asAnyCoordinator(),
            services: services
        )
        let view = ExportVaultView(store: Store(processor: processor))
        let navController = UINavigationController(rootViewController: UIHostingController(rootView: view))
        stackNavigator?.present(navController)
    }

    /// Shows the folders screen.
    ///
    private func showFolders() {
        let processor = FoldersProcessor(
            coordinator: asAnyCoordinator(),
            services: services,
            state: FoldersState()
        )
        let view = FoldersView(store: Store(processor: processor))
        let viewController = UIHostingController(rootView: view)
        viewController.navigationItem.largeTitleDisplayMode = .never
        stackNavigator?.push(viewController, navigationTitle: Localizations.folders)
    }

    /// Shows the login request.
    ///
    /// - Parameters:
    ///   - loginRequest: The login request to display.
    ///   - delegate: The delegate.
    ///
    private func showLoginRequest(_ loginRequest: LoginRequest, delegate: LoginRequestDelegate?) {
        let navigationController = UINavigationController()
        let coordinator = module.makeLoginRequestCoordinator(stackNavigator: navigationController)
        coordinator.start()
        coordinator.navigate(to: .loginRequest(loginRequest), context: delegate)
        stackNavigator?.present(navigationController)
    }

    /// Shows the other settings screen.
    ///
    private func showOtherScreen() {
        let processor = OtherSettingsProcessor(
            coordinator: asAnyCoordinator(),
            services: services,
            state: OtherSettingsState()
        )

        let view = OtherSettingsView(store: Store(processor: processor))
        let viewController = UIHostingController(rootView: view)
        viewController.navigationItem.largeTitleDisplayMode = .never
        stackNavigator?.push(viewController, navigationTitle: Localizations.other)
    }

    /// Shows the password auto-fill screen.
    ///
    private func showPasswordAutoFill() {
        let view = PasswordAutoFillView()
        let viewController = UIHostingController(rootView: view)
        viewController.navigationItem.largeTitleDisplayMode = .never
        stackNavigator?.push(viewController, navigationTitle: Localizations.passwordAutofill)
    }

    /// Shows the pending login requests screen.
    ///
    private func showPendingLoginRequests() {
        let processor = PendingRequestsProcessor(
            coordinator: asAnyCoordinator(),
            services: services,
            state: PendingRequestsState()
        )
        let view = PendingRequestsView(store: Store(processor: processor))
        let navController = UINavigationController(rootViewController: UIHostingController(rootView: view))
        stackNavigator?.present(navController)
    }

    /// Shows the select language screen.
    ///
    private func showSelectLanguage(currentLanguage: LanguageOption, delegate: SelectLanguageDelegate?) {
        let processor = SelectLanguageProcessor(
            coordinator: asAnyCoordinator(),
            delegate: delegate,
            services: services,
            state: SelectLanguageState(currentLanguage: currentLanguage)
        )
        let view = SelectLanguageView(store: Store(processor: processor))
        let navController = UINavigationController(rootViewController: UIHostingController(rootView: view))
        stackNavigator?.present(navController)
    }

    /// Shows the settings screen.
    ///
    private func showSettings() {
        let processor = SettingsProcessor(
            coordinator: asAnyCoordinator(),
            state: SettingsState()
        )
        let view = SettingsView(store: Store(processor: processor))
        stackNavigator?.push(view)
    }

    /// Shows the vault screen.
    ///
    private func showVault() {
        let processor = VaultSettingsProcessor(
            coordinator: asAnyCoordinator(),
            state: VaultSettingsState()
        )
        let view = VaultSettingsView(store: Store(processor: processor))
        let viewController = UIHostingController(rootView: view)
        viewController.navigationItem.largeTitleDisplayMode = .never
        stackNavigator?.push(viewController, navigationTitle: Localizations.vault)
    }
}<|MERGE_RESOLUTION|>--- conflicted
+++ resolved
@@ -112,7 +112,7 @@
                 delegate?.switchAccount(isAutomatic: isAutomatic, userId: userId)
             }
         case .didDeleteAccount:
-            stackNavigator.dismiss {
+            stackNavigator?.dismiss {
                 self.delegate?.didDeleteAccount()
             }
         }
@@ -138,13 +138,6 @@
             showAutoFill()
         case .deleteAccount:
             showDeleteAccount()
-<<<<<<< HEAD
-=======
-        case .didDeleteAccount:
-            stackNavigator?.dismiss {
-                self.delegate?.didDeleteAccount()
-            }
->>>>>>> 2949c833
         case .dismiss:
             stackNavigator?.dismiss()
         case .exportVault:
