--- conflicted
+++ resolved
@@ -95,14 +95,8 @@
             content()
         } label: {
             Image(asset: Asset.Images.verticalKabob, label: Text(Localizations.options))
-<<<<<<< HEAD
                 .imageStyle(.toolbarIcon)
-=======
-                .resizable()
-                .frame(width: 19, height: 19)
-                .foregroundColor(Asset.Colors.primaryBitwarden.swiftUIColor)
                 .accessibilityIdentifier("HeaderBarOptionsButton")
->>>>>>> b0249df9
         }
         // Ideally we would set both `minHeight` and `minWidth` to 44. Setting `minWidth` causes
         // padding to be applied equally on both sides of the image. This results in extra padding
