--- conflicted
+++ resolved
@@ -206,7 +206,6 @@
         XCTAssertIdentical(syncService.delegate, subject)
     }
 
-<<<<<<< HEAD
     /// `init()` starts the upload-event timer and attempts to upload events.
     func test_init_uploadEvents() {
         XCTAssertNotNil(subject.sendEventTimer)
@@ -214,7 +213,8 @@
         subject.sendEventTimer?.fire() // Necessary because it's a 5-minute timer
         waitFor(eventService.uploadCalled)
         XCTAssertTrue(eventService.uploadCalled)
-=======
+    }
+
     /// `provideFido2Credential(for:)` succeeds
     @available(iOS 17.0, *)
     func test_provideFido2Credential_succeeds() async throws {
@@ -303,7 +303,6 @@
         await assertAsyncThrows(error: BitwardenTestError.example) {
             _ = try await subject.provideFido2Credential(for: passkeyRequest)
         }
->>>>>>> 890880bc
     }
 
     /// `messageReceived(_:notificationDismissed:notificationTapped)` passes the data to the notification service.
