--- conflicted
+++ resolved
@@ -133,7 +133,6 @@
         }
     }
 
-<<<<<<< HEAD
     /// Handle incoming URL from iOS AppLinks and redirect it to the correct navigation within the App
     ///
     /// - Parameter incomingURL: The URL handled from AppLinks.
@@ -171,7 +170,8 @@
         } else {
             services.errorReporter.log(error: AppProcessorError.appLinksInvalidPath)
         }
-=======
+    }
+
     // MARK: Autofill Methods
 
     /// Returns a `ASPasswordCredential` that matches the user-requested credential which can be
@@ -232,7 +232,6 @@
             }
         }
         coordinator?.showAlert(alert)
->>>>>>> abfb354c
     }
 
     // MARK: Notification Methods
