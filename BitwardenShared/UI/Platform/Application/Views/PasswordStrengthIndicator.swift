import SwiftUI

// MARK: - PasswordStrengthIndicator

/// A horizontal bar that changes color to indicate the strength of an entered password.
///
struct PasswordStrengthIndicator: View {
    // MARK: Properties

    /// The minimum password length.
    var minimumPasswordLength: Int

    /// The password's strength.
    let passwordStrength: PasswordStrength

    // MARK: View

    var body: some View {
<<<<<<< HEAD
        VStack(alignment: .leading, spacing: 0) {
            Group {
                Text(Localizations.important + ": ")
                    .font(.system(.footnote).bold()) +
                    Text(Localizations.yourMasterPasswordCannotBeRecoveredIfYouForgetItXCharactersMinimum(
                        minimumPasswordLength
                    ))
                    .font(.system(.footnote))
            }
            .foregroundColor(Color(asset: Asset.Colors.textSecondary))
            .padding(.bottom, 16)

            GeometryReader { geometry in
                ZStack(alignment: .leading) {
                    RoundedRectangle(cornerRadius: 2)
                        .fill(Color(asset: Asset.Colors.separatorOpaque))

                    RoundedRectangle(cornerRadius: 2)
                        .fill(Color(asset: passwordStrength.color))
                        .frame(width: geometry.size.width * passwordStrength.strengthPercent, alignment: .leading)
                        .animation(.easeIn, value: passwordStrength.strengthPercent)
                }
=======
        VStack(alignment: .leading) {
            Text(Localizations.important + ": ")
                .foregroundColor(Color(asset: Asset.Colors.textSecondary))
                .font(.styleGuide(.footnote).bold()) +
                Text(Localizations.yourMasterPasswordCannotBeRecoveredIfYouForgetItXCharactersMinimum(
                    minimumPasswordLength
                ))
                .foregroundColor(Color(asset: Asset.Colors.textSecondary))
                .font(.styleGuide(.footnote))

            RoundedRectangle(cornerRadius: 2)
>>>>>>> 518c6b02
                .frame(height: 4)
            }

            if let text = passwordStrength.text {
                Text(text)
                    .foregroundColor(Color(asset: passwordStrength.color))
                    .font(.system(.footnote))
                    .frame(maxWidth: .infinity, alignment: .leading)
            }
        }
    }

    // MARK: Initialization

    /// Initialize a `PasswordStrengthIndicator`.
    ///
    /// - Parameters:
    ///   - minimumPasswordLength: The minimum password length.
    ///   - passwordStrengthScore: The scoring metric representing the strength of the entered password.
    ///
    init(minimumPasswordLength: Int, passwordStrengthScore: UInt8? = nil) {
        self.minimumPasswordLength = minimumPasswordLength
        passwordStrength = PasswordStrength(score: passwordStrengthScore)
    }
}

// MARK: - PasswordStrength

extension PasswordStrengthIndicator {
    /// A helper object that determines the view properties for the password strength indicator
    /// based on the password strength score.
    ///
    struct PasswordStrength {
        // MARK: Properties

        /// The color of the strength text and the indicator bar.
        let color: ColorAsset

        /// The strength text to display beneath the indicator bar.
        let text: String?

        /// The percent that the indicator bar should be filled.
        let strengthPercent: CGFloat

        // MARK: Initialization

        /// Initialize `PasswordStrength` with the password score.
        ///
        /// - Parameter score: The password score indicating the strength of the password. The
        ///     value's range is 0-4.
        ///
        init(score: UInt8?) {
            switch score {
            case 0, 1:
                color = Asset.Colors.loadingRed
                text = Localizations.weak
            case 2:
                color = Asset.Colors.loadingOrange
                text = Localizations.weak
            case 3:
                color = Asset.Colors.loadingBlue
                text = Localizations.good
            case 4:
                color = Asset.Colors.loadingGreen
                text = Localizations.strong
            default:
                // Provide the initial color when not visible so the color isn't animated when the
                // first segment appears.
                color = Asset.Colors.loadingRed
                text = nil
            }

            if let score, score <= 4 {
                strengthPercent = CGFloat(score + 1) / 5
            } else {
                strengthPercent = 0
            }
        }
    }
}

// MARK: Previews

struct PasswordStrengthIndicator_Previews: PreviewProvider {
    static var previews: some View {
        ScrollView {
            VStack {
                PasswordStrengthIndicator(
                    minimumPasswordLength: Constants.minimumPasswordCharacters,
                    passwordStrengthScore: nil
                )

                ForEach(UInt8(0) ... UInt8(4), id: \.self) { score in
                    PasswordStrengthIndicator(
                        minimumPasswordLength: Constants.minimumPasswordCharacters,
                        passwordStrengthScore: score
                    )
                }
            }
            .padding()
        }
    }
}<|MERGE_RESOLUTION|>--- conflicted
+++ resolved
@@ -16,15 +16,14 @@
     // MARK: View
 
     var body: some View {
-<<<<<<< HEAD
         VStack(alignment: .leading, spacing: 0) {
             Group {
                 Text(Localizations.important + ": ")
-                    .font(.system(.footnote).bold()) +
+                    .font(.styleGuide(.footnote).bold()) +
                     Text(Localizations.yourMasterPasswordCannotBeRecoveredIfYouForgetItXCharactersMinimum(
                         minimumPasswordLength
                     ))
-                    .font(.system(.footnote))
+                    .font(.styleGuide(.footnote))
             }
             .foregroundColor(Color(asset: Asset.Colors.textSecondary))
             .padding(.bottom, 16)
@@ -39,19 +38,6 @@
                         .frame(width: geometry.size.width * passwordStrength.strengthPercent, alignment: .leading)
                         .animation(.easeIn, value: passwordStrength.strengthPercent)
                 }
-=======
-        VStack(alignment: .leading) {
-            Text(Localizations.important + ": ")
-                .foregroundColor(Color(asset: Asset.Colors.textSecondary))
-                .font(.styleGuide(.footnote).bold()) +
-                Text(Localizations.yourMasterPasswordCannotBeRecoveredIfYouForgetItXCharactersMinimum(
-                    minimumPasswordLength
-                ))
-                .foregroundColor(Color(asset: Asset.Colors.textSecondary))
-                .font(.styleGuide(.footnote))
-
-            RoundedRectangle(cornerRadius: 2)
->>>>>>> 518c6b02
                 .frame(height: 4)
             }
 
