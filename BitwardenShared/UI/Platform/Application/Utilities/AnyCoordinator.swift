--- conflicted
+++ resolved
@@ -80,13 +80,12 @@
         doHideLoadingOverlay()
     }
 
-<<<<<<< HEAD
     open func prepareAndRedirect(_ route: Route) async -> Route {
         await doPrepareAndRedirect(route)
-=======
+    }
+
     open func showToast(_ text: String) {
         doShowToast(text)
->>>>>>> 367fbc11
     }
 
     open func start() {
