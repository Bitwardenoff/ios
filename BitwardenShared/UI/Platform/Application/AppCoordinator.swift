import BitwardenSdk
import SwiftUI
import UIKit

// MARK: - AppCoordinator

/// A coordinator that manages the app's top-level navigation.
///
class AppCoordinator: Coordinator, HasRootNavigator {
    // MARK: Types

    /// The types of modules used by this coordinator.
    typealias Module = AuthModule
        & ExtensionSetupModule
        & FileSelectionModule
        & LoginRequestModule
        & SendItemModule
        & TabModule
        & VaultModule

    // MARK: Private Properties

    /// The context that the app is running within.
    private let appContext: AppContext

    /// A delegate used to communicate with the app extension.
    private weak var appExtensionDelegate: AppExtensionDelegate?

    /// The coordinator currently being displayed.
    private var childCoordinator: AnyObject?

    // MARK: Properties

    /// The module to use for creating child coordinators.
    let module: Module

    /// The navigator to use for presenting screens.
    private(set) weak var rootNavigator: RootNavigator?

    // MARK: Initialization

    /// Creates a new `AppCoordinator`.
    ///
    /// - Parameters:
    ///   - appContext: The context that the app is running within.
    ///   - appExtensionDelegate: A delegate used to communicate with the app extension.
    ///   - module: The module to use for creating child coordinators.
    ///   - rootNavigator: The navigator to use for presenting screens.
    ///
    init(
        appContext: AppContext,
        appExtensionDelegate: AppExtensionDelegate?,
        module: Module,
        rootNavigator: RootNavigator
    ) {
        self.appContext = appContext
        self.appExtensionDelegate = appExtensionDelegate
        self.module = module
        self.rootNavigator = rootNavigator
    }

    // MARK: Methods

    func handleEvent(_ event: AppEvent, context: AnyObject?) async {
        switch event {
        case .didStart:
            await handleAuthEvent(.didStart)
        case let .didTimeout(userId):
            await handleAuthEvent(.didTimeout(userId: userId))
        }
    }

    func navigate(to route: AppRoute, context _: AnyObject?) {
        switch route {
        case let .auth(authRoute):
            showAuth(authRoute)
        case let .extensionSetup(extensionSetupRoute):
            showExtensionSetup(route: extensionSetupRoute)
        case let .loginRequest(loginRequest):
            showLoginRequest(loginRequest)
        case let .sendItem(sendItemRoute):
            showSendItem(route: sendItemRoute)
        case let .tab(tabRoute):
            showTab(route: tabRoute)
        case let .vault(vaultRoute):
            showVault(route: vaultRoute)
        }
    }

    func start() {
        // Nothing to do here - the initial route is specified by `AppProcessor` and this
        // coordinator doesn't need to navigate within the `Navigator` since it's the root.
    }

    // MARK: Private Methods

    /// Handle an auth event.
    ///
    /// - Parameter event: The auth event to handle.
    ///
    private func handleAuthEvent(_ authEvent: AuthEvent) async {
        let router = module.makeAuthRouter()
        let route = await router.handleAndRoute(authEvent)
        showAuth(route)
    }

    /// Shows the auth route.
    ///
    /// - Parameter route: The auth route to show.
    ///
    private func showAuth(_ authRoute: AuthRoute) {
        if let coordinator = childCoordinator as? AnyCoordinator<AuthRoute, AuthEvent> {
            coordinator.navigate(to: authRoute)
        } else {
            guard let rootNavigator else { return }
            let navigationController = UINavigationController()
            let coordinator = module.makeAuthCoordinator(
                delegate: self,
                rootNavigator: rootNavigator,
                stackNavigator: navigationController
            )

            coordinator.start()
            childCoordinator = coordinator
            coordinator.navigate(to: authRoute)
        }
    }

    /// Shows the extension setup route.
    ///
    /// - Parameter route: The extension setup route to show.
    ///
    private func showExtensionSetup(route: ExtensionSetupRoute) {
        if let coordinator = childCoordinator as? AnyCoordinator<ExtensionSetupRoute, Void> {
            coordinator.navigate(to: route)
        } else {
            let stackNavigator = UINavigationController()
            let coordinator = module.makeExtensionSetupCoordinator(
                stackNavigator: stackNavigator
            )
            coordinator.start()
            coordinator.navigate(to: route)
            childCoordinator = coordinator
            rootNavigator?.show(child: stackNavigator)
        }
    }

    /// Shows the send item route (not in a tab). This is used within the app extensions.
    ///
    /// - Parameter route: The `SendItemRoute` to show.
    ///
    private func showSendItem(route: SendItemRoute) {
        if let coordinator = childCoordinator as? AnyCoordinator<SendItemRoute, Void> {
            coordinator.navigate(to: route)
        } else {
            let stackNavigator = UINavigationController()
            let coordinator = module.makeSendItemCoordinator(
                delegate: self,
                stackNavigator: stackNavigator
            )
            coordinator.start()
            coordinator.navigate(to: route)
            childCoordinator = coordinator
            rootNavigator?.show(child: stackNavigator)
        }
    }

    /// Shows the tab route.
    ///
    /// - Parameter route: The tab route to show.
    ///
    private func showTab(route: TabRoute) {
        if let coordinator = childCoordinator as? AnyCoordinator<TabRoute, Void> {
            coordinator.navigate(to: route)
        } else {
            guard let rootNavigator else { return }
            let tabNavigator = UITabBarController()
            let coordinator = module.makeTabCoordinator(
                rootNavigator: rootNavigator,
                settingsDelegate: self,
                tabNavigator: tabNavigator,
                vaultDelegate: self
            )
            coordinator.start()
            coordinator.navigate(to: route)
            childCoordinator = coordinator
        }
    }

    /// Show the login request.
    ///
    /// - Parameter loginRequest: The login request to show.
    ///
    private func showLoginRequest(_ loginRequest: LoginRequest) {
        DispatchQueue.main.async {
            // Make sure that the user is authenticated and not currently viewing the login request view.
<<<<<<< HEAD
            guard self.childCoordinator is AnyCoordinator<TabRoute, Void> else { return }
            let currentView = self.rootNavigator.rootViewController?.topmostViewController()
=======
            guard self.childCoordinator is AnyCoordinator<TabRoute> else { return }
            let currentView = self.rootNavigator?.rootViewController?.topmostViewController()
>>>>>>> 2949c833
            guard !(currentView is UIHostingController<LoginRequestView>) else { return }

            // Create the login request view.
            let navigationController = UINavigationController()
            let coordinator = self.module.makeLoginRequestCoordinator(stackNavigator: navigationController)
            coordinator.start()
            coordinator.navigate(to: .loginRequest(loginRequest), context: self)

            // Present the login request view.
            self.rootNavigator?.rootViewController?.topmostViewController().present(
                navigationController,
                animated: true
            )
        }
    }

    /// Shows the vault route (not in a tab). This is used within the app extensions.
    ///
    /// - Parameter route: The vault route to show.
    ///
    private func showVault(route: VaultRoute) {
        if let coordinator = childCoordinator as? AnyCoordinator<VaultRoute, AuthAction> {
            coordinator.navigate(to: route)
        } else {
            let stackNavigator = UINavigationController()
            let coordinator = module.makeVaultCoordinator(
                delegate: self,
                stackNavigator: stackNavigator
            )
            coordinator.start()
            coordinator.navigate(to: route)
            childCoordinator = coordinator
            rootNavigator?.show(child: stackNavigator)
        }
    }
}

// MARK: - AuthCoordinatorDelegate

extension AppCoordinator: AuthCoordinatorDelegate {
    func didCompleteAuth() {
        switch appContext {
        case .appExtension:
            let route = appExtensionDelegate?.authCompletionRoute ?? .vault(.autofillList)
            navigate(to: route)
        case .mainApp:
            showTab(route: .vault(.list))
        }
    }
}

// MARK: - LoginRequestDelegate

extension AppCoordinator: LoginRequestDelegate {
    /// Show a toast over the current window with the result of answering the login request.
    ///
    /// - Parameter approved: Whether the login request was approved or denied.
    ///
    func loginRequestAnswered(approved: Bool) {
        showToast(approved ? Localizations.loginApproved : Localizations.logInDenied)
    }
}

// MARK: - SendItemDelegate

extension AppCoordinator: SendItemDelegate {
    func sendItemCancelled() {
        appExtensionDelegate?.didCancel()
    }

    func sendItemCompleted(with sendView: BitwardenSdk.SendView) {
        appExtensionDelegate?.didCancel()
    }

    func sendItemDeleted() {
        appExtensionDelegate?.didCancel()
    }
}

// MARK: - SettingsCoordinatorDelegate

extension AppCoordinator: SettingsCoordinatorDelegate {
    func didDeleteAccount() {
        Task {
            await handleAuthEvent(.didDeleteAccount)
        }
    }

    func lockVault(userId: String?) {
        Task {
            await handleAuthEvent(
                .action(
                    .lockVault(userId: userId)
                )
            )
        }
    }

    func logout(userId: String?, userInitiated: Bool) {
        Task {
            await handleAuthEvent(
                .action(
                    .logout(userId: userId, userInitiated: userInitiated)
                )
            )
        }
    }

    func switchAccount(isAutomatic: Bool, userId: String) {
        Task {
            await handleAuthEvent(
                .action(
                    .switchAccount(
                        isAutomatic: isAutomatic,
                        userId: userId
                    )
                )
            )
        }
    }
}

// MARK: - VaultCoordinatorDelegate

extension AppCoordinator: VaultCoordinatorDelegate {
    func switchAccount(userId: String, isAutomatic: Bool) {
        Task {
            await handleAuthEvent(
                .action(
                    .switchAccount(
                        isAutomatic: isAutomatic,
                        userId: userId
                    )
                )
            )
        }
    }

    func didTapAddAccount() {
        showAuth(.landing)
    }

    func didTapAccount(userId: String) {
        Task {
            await handleAuthEvent(
                .action(
                    .switchAccount(
                        isAutomatic: false,
                        userId: userId
                    )
                )
            )
        }
    }

    func presentLoginRequest(_ loginRequest: LoginRequest) {
        showLoginRequest(loginRequest)
    }
}<|MERGE_RESOLUTION|>--- conflicted
+++ resolved
@@ -194,13 +194,8 @@
     private func showLoginRequest(_ loginRequest: LoginRequest) {
         DispatchQueue.main.async {
             // Make sure that the user is authenticated and not currently viewing the login request view.
-<<<<<<< HEAD
             guard self.childCoordinator is AnyCoordinator<TabRoute, Void> else { return }
-            let currentView = self.rootNavigator.rootViewController?.topmostViewController()
-=======
-            guard self.childCoordinator is AnyCoordinator<TabRoute> else { return }
             let currentView = self.rootNavigator?.rootViewController?.topmostViewController()
->>>>>>> 2949c833
             guard !(currentView is UIHostingController<LoginRequestView>) else { return }
 
             // Create the login request view.
