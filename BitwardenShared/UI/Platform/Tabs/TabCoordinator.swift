import SwiftUI
import UIKit

// MARK: - TabCoordinator

/// A coordinator that manages navigation in the tab interface.
///
internal final class TabCoordinator: Coordinator {
    // MARK: Types

    /// The module types required by this coordinator for creating child coordinators.
<<<<<<< HEAD
    typealias Module = SettingsModule
=======
    typealias Module = GeneratorModule
>>>>>>> 36b3b16d
        & VaultModule

    // MARK: Properties

    /// The root navigator used to display this coordinator's interface.
    weak var rootNavigator: (any RootNavigator)?

    /// The tab navigator that is managed by this coordinator.
    var tabNavigator: TabNavigator

    // MARK: Private Properties

    /// The coordinator used to navigate to `GeneratorRoute`s.
    private var generatorCoordinator: AnyCoordinator<GeneratorRoute>?

    /// The module used to create child coordinators.
    private let module: Module

    /// The coordinator used to navigate to `SettingsRoute`s.
    private var settingsCoordinator: AnyCoordinator<SettingsRoute>?

    /// A delegate of the `SettingsCoordinator`.
    private weak var settingsDelegate: SettingsCoordinatorDelegate?

    /// The coordinator used to navigate to `VaultRoute`s.
    private var vaultCoordinator: AnyCoordinator<VaultRoute>?

    // MARK: Initialization

    /// Creates a new `TabCoordinator`.
    ///
    /// - Parameters:
    ///   - module: The module used to create child coordinators.
    ///   - rootNavigator: The root navigator used to display this coordinator's interface.
    ///   - settingsDelegate: A delegate of the `SettingsCoordinator`.
    ///   - tabNavigator: The tab navigator that is managed by this coordinator.
    ///
    init(
        module: Module,
        rootNavigator: RootNavigator,
        settingsDelegate: SettingsCoordinatorDelegate,
        tabNavigator: TabNavigator
    ) {
        self.module = module
        self.rootNavigator = rootNavigator
        self.settingsDelegate = settingsDelegate
        self.tabNavigator = tabNavigator
    }

    // MARK: Methods

    func hideLoadingOverlay() {
        tabNavigator.hideLoadingOverlay()
    }

    func navigate(to route: TabRoute, context: AnyObject?) {
        tabNavigator.selectedIndex = route.index
        switch route {
        case let .vault(vaultRoute):
            show(vaultRoute: vaultRoute, context: context)
        case .send:
            // TODO: BIT-249 Add show send function for navigating to a send route
            break
        case .generator:
            // TODO: BIT-327 Add show generation function for navigation to a generator route
            break
        case let .settings(settingsRoute):
            settingsCoordinator?.navigate(to: settingsRoute, context: context)
        }
    }

    func show(vaultRoute: VaultRoute, context: AnyObject?) {
        vaultCoordinator?.navigate(to: vaultRoute, context: context)
    }

    func showLoadingOverlay(_ state: LoadingOverlayState) {
        tabNavigator.showLoadingOverlay(state)
    }

    func start() {
        guard let rootNavigator, let settingsDelegate else { return }

        rootNavigator.show(child: tabNavigator)

        let vaultNavigator = UINavigationController()
        vaultNavigator.navigationBar.prefersLargeTitles = true
        vaultCoordinator = module.makeVaultCoordinator(
            stackNavigator: vaultNavigator
        )

        let sendNavigator = UINavigationController()
        sendNavigator.push(Text("Send"))

        let generatorNavigator = UINavigationController()
        generatorNavigator.navigationBar.prefersLargeTitles = true
        generatorCoordinator = module.makeGeneratorCoordinator(
            stackNavigator: generatorNavigator
        )
        generatorCoordinator?.start()

        let settingsNavigator = UINavigationController()
        settingsNavigator.navigationBar.prefersLargeTitles = true
        let settingsCoordinator = module.makeSettingsCoordinator(
            delegate: settingsDelegate,
            stackNavigator: settingsNavigator
        )
        settingsCoordinator.start()
        self.settingsCoordinator = settingsCoordinator

        let tabsAndNavigators: [TabRoute: Navigator] = [
            .vault(.list): vaultNavigator,
            .send: sendNavigator,
<<<<<<< HEAD
            .generator: generatorNavigator,
            .settings(.settings): settingsNavigator,
=======
            .generator(.generator): generatorNavigator,
            .settings: settingsNavigator,
>>>>>>> 36b3b16d
        ]
        tabNavigator.setNavigators(tabsAndNavigators)
    }
}<|MERGE_RESOLUTION|>--- conflicted
+++ resolved
@@ -9,11 +9,8 @@
     // MARK: Types
 
     /// The module types required by this coordinator for creating child coordinators.
-<<<<<<< HEAD
-    typealias Module = SettingsModule
-=======
     typealias Module = GeneratorModule
->>>>>>> 36b3b16d
+        & SettingsModule
         & VaultModule
 
     // MARK: Properties
@@ -126,13 +123,8 @@
         let tabsAndNavigators: [TabRoute: Navigator] = [
             .vault(.list): vaultNavigator,
             .send: sendNavigator,
-<<<<<<< HEAD
-            .generator: generatorNavigator,
+            .generator(.generator): generatorNavigator,
             .settings(.settings): settingsNavigator,
-=======
-            .generator(.generator): generatorNavigator,
-            .settings: settingsNavigator,
->>>>>>> 36b3b16d
         ]
         tabNavigator.setNavigators(tabsAndNavigators)
     }
