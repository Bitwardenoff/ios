--- conflicted
+++ resolved
@@ -9,11 +9,7 @@
     // MARK: Properties
 
     var httpClient: MockHTTPClient!
-<<<<<<< HEAD
-    var coordinator: MockCoordinator<AuthRoute>!
-=======
-    var coordinator: MockCoordinator<VaultRoute, Void>!
->>>>>>> 77a9456f
+    var coordinator: MockCoordinator<AuthRoute, Void>!
     var subject: UpdateMasterPasswordProcessor!
 
     var errorReporter: MockErrorReporter!
