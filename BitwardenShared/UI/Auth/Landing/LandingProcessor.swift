--- conflicted
+++ resolved
@@ -53,13 +53,8 @@
 
         // Region placeholder until region selection support is added: BIT-268
         coordinator.navigate(to: .login(
-<<<<<<< HEAD
             username: email,
-            region: "region",
-=======
-            username: state.email,
             region: state.region,
->>>>>>> 518c6b02
             isLoginWithDeviceVisible: false
         ))
     }
