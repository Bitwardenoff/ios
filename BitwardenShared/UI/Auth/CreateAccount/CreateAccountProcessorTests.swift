import XCTest

@testable import BitwardenShared

// MARK: - CreateAccountProcessorTests

class CreateAccountProcessorTests: BitwardenTestCase {
    // MARK: Properties

    var captchaService: MockCaptchaService!
    var client: MockHTTPClient!
    var clientAuth: MockClientAuth!
    var coordinator: MockCoordinator<AuthRoute>!
    var subject: CreateAccountProcessor!

    // MARK: Setup & Teardown

    override func setUp() {
        super.setUp()
        captchaService = MockCaptchaService()
        client = MockHTTPClient()
        clientAuth = MockClientAuth()
        coordinator = MockCoordinator<AuthRoute>()
        subject = CreateAccountProcessor(
            coordinator: coordinator.asAnyCoordinator(),
            services: ServiceContainer.withMocks(
                captchaService: captchaService,
                clientAuth: clientAuth,
                httpClient: client
            ),
            state: CreateAccountState()
        )
    }

    override func tearDown() {
        super.tearDown()
<<<<<<< HEAD
        captchaService = nil
        clientAuth = nil
=======
        client = nil
>>>>>>> 58b43b9e
        coordinator = nil
        subject = nil
    }

    // MARK: Tests

    /// `captchaCompleted()` makes the create account request again, this time with a captcha token.
    /// Also tests that the user is then navigated to the login screen.
    func test_captchaCompleted() throws {
        clientAuth.hashPasswordResult = .success("hashed password")
        client.result = .httpSuccess(testData: .createAccountRequest)

        subject.state.emailText = "example@email.com"
        subject.state.passwordText = "password1234"
        subject.state.isTermsAndPrivacyToggleOn = true
        subject.captchaCompleted(token: "token")

        let createAccountRequest = CreateAccountRequestModel(
            captchaResponse: "token",
            email: "example@email.com",
            kdfConfig: KdfConfig(),
            key: "encryptedUserKey",
            keys: KeysRequestModel(
                publicKey: "public",
                encryptedPrivateKey: "private"
            ),
            masterPasswordHash: "hashed password",
            masterPasswordHint: ""
        )

        waitFor(!coordinator.routes.isEmpty)

        XCTAssertEqual(client.requests.count, 1)
        XCTAssertEqual(client.requests[0].body, try createAccountRequest.encode())
        XCTAssertEqual(clientAuth.hashPasswordPassword, "password1234")
        XCTAssertEqual(clientAuth.hashPasswordKdfParams, .pbkdf2(iterations: 600_000))
        XCTAssertEqual(
            coordinator.routes.last,
            .login(
                username: "example@email.com",
                region: LoginState().region,
                isLoginWithDeviceVisible: LoginState().isLoginWithDeviceVisible
            )
        )
    }

    /// `receive(_:)` with `.dismiss` dismisses the view.
    func test_receive_dismiss() {
        subject.receive(.dismiss)
        XCTAssertEqual(coordinator.routes.last, .dismiss)
    }

    /// `perform(_:)` with `.createAccount` presents an alert when the user has
    /// entered a password that has been found in a data breach. After tapping `Yes` to create
    /// an account anyways, the `CreateAccountRequest` is made.
    func test_perform_checkForBreachesAndCreateAccount_yesTapped() async throws {
        let password = "12345abcde"
        subject.state.emailText = "example@email.com"
        subject.state.passwordText = password
        subject.state.retypePasswordText = password
        subject.state.isCheckDataBreachesToggleOn = true
        subject.state.isTermsAndPrivacyToggleOn = true

        client.results = [.httpSuccess(testData: .hibpLeakedPasswords), .httpSuccess(testData: .createAccountRequest)]
        await subject.perform(.createAccount)

        guard case let .alert(alert) = coordinator.routes.last else {
            return XCTFail("Expected an `.alert` route, but found \(String(describing: coordinator.routes.last))")
        }
        await alert.alertActions[1].handler?(alert.alertActions[1])

        XCTAssertEqual(client.requests.count, 2)
        XCTAssertEqual(client.requests[0].url, URL(string: "https://api.pwnedpasswords.com/range/dec7d"))
        XCTAssertEqual(client.requests[1].url, URL(string: "https://example.com/identity/accounts/register"))
    }

    /// `perform(_:)` with `.createAccount` presents an alert when the user has
    /// entered a password that has been found in a data breach.
    func test_perfrom_checkForBreachesAndCreateAccount() async {
        let password = "12345abcde"
        subject.state.passwordText = password
        subject.state.retypePasswordText = password
        subject.state.isCheckDataBreachesToggleOn = true

        client.result = .httpSuccess(testData: .hibpLeakedPasswords)
        await subject.perform(.createAccount)

        XCTAssertEqual(client.requests.count, 1)
        XCTAssertEqual(client.requests[0].url, URL(string: "https://api.pwnedpasswords.com/range/dec7d"))
        XCTAssertEqual(coordinator.routes.last, .alert(Alert(
            title: Localizations.weakAndExposedMasterPassword,
            message: Localizations.weakPasswordIdentifiedAndFoundInADataBreachAlertDescription,
            alertActions: [
                AlertAction(title: Localizations.no, style: .cancel),
                AlertAction(title: Localizations.yes, style: .default) { _ in },
            ]
        )))
    }

<<<<<<< HEAD
    /// `perform(_:)` with `.createAccount` and a captcha error occurs navigates to the `.captcha` route.
    func test_createAccount_captchaError() async {
        client.result = .httpFailure(CreateAccountRequestError.captchaRequired(hCaptchaSiteCode: "token"))

        captchaService.generateCaptchaUrlValue = .example
        subject.state.emailText = "email@example.com"
        subject.state.passwordText = "password1234"
        subject.state.retypePasswordText = "password1234"
        subject.state.isTermsAndPrivacyToggleOn = true
        await subject.perform(.createAccount)

        XCTAssertEqual(client.requests.count, 1)
        XCTAssertEqual(captchaService.callbackUrlSchemeGets, 1)
        XCTAssertEqual(captchaService.generateCaptchaSiteKey, "token")
        XCTAssertEqual(coordinator.routes.last, .captcha(url: .example, callbackUrlScheme: "callback"))
    }

=======
>>>>>>> 58b43b9e
    /// `perform(_:)` with `.createAccount` and an invalid email navigates to an invalid email alert.
    func test_perform_createAccount_withInvalidEmail() async {
        client.result = .httpSuccess(testData: .createAccountSuccess)
        subject.state.isCheckDataBreachesToggleOn = true
        subject.state.isTermsAndPrivacyToggleOn = true
        subject.state.emailText = ""

        await subject.perform(.createAccount)

        XCTAssertEqual(client.requests.count, 1)
        XCTAssertEqual(coordinator.routes.last, .alert(.invalidEmail))
    }

    /// `perform(_:)` with `.createAccount` and a valid email creates the user's account.
    func test_perform_createAccount_withValidEmail() async {
        client.result = .httpSuccess(testData: .createAccountSuccess)
        subject.state.isCheckDataBreachesToggleOn = true
        subject.state.isTermsAndPrivacyToggleOn = true
        subject.state.emailText = "email@example.com"

        await subject.perform(.createAccount)

        XCTAssertEqual(client.requests.count, 2)
        XCTAssertEqual(client.requests.first?.body, nil)
        XCTAssertEqual(client.requests[0].url, URL(string: "https://api.pwnedpasswords.com/range/da39a"))
        XCTAssertEqual(client.requests[1].url, URL(string: "https://example.com/identity/accounts/register"))
    }

    /// `perform(_:)` with `.createAccount` and a valid email surrounded by whitespace trims the whitespace and
    /// creates the user's account
    func test_perform_createAccount_withValidEmailAndSpace() async {
        client.result = .httpSuccess(testData: .createAccountSuccess)
        subject.state.isCheckDataBreachesToggleOn = true
        subject.state.isTermsAndPrivacyToggleOn = true
        subject.state.emailText = " email@example.com "

        await subject.perform(.createAccount)

        XCTAssertEqual(client.requests.count, 2)
        XCTAssertEqual(client.requests.first?.body, nil)
        XCTAssertEqual(client.requests[0].url, URL(string: "https://api.pwnedpasswords.com/range/da39a"))
        XCTAssertEqual(client.requests[1].url, URL(string: "https://example.com/identity/accounts/register"))
    }

    /// `perform(_:)` with `.createAccount` and a valid email with uppercase characters converts the email to lowercase
    /// and creates the user's account.
    func test_perform_createAccount_withValidEmailUppercased() async {
        client.result = .httpSuccess(testData: .createAccountSuccess)
        subject.state.isCheckDataBreachesToggleOn = true
        subject.state.isTermsAndPrivacyToggleOn = true
        subject.state.emailText = "EMAIL@EXAMPLE.COM"

        await subject.perform(.createAccount)

        XCTAssertEqual(client.requests.count, 2)
        XCTAssertEqual(client.requests.first?.body, nil)
        XCTAssertEqual(client.requests[0].url, URL(string: "https://api.pwnedpasswords.com/range/da39a"))
        XCTAssertEqual(client.requests[1].url, URL(string: "https://example.com/identity/accounts/register"))
    }

    /// `perform(_:)` with `.createAccount` creates the user's account.
    func test_perform_createAccount_withTermsAndServicesToggle_false() async {
        client.result = .httpSuccess(testData: .createAccountSuccess)
        subject.state.isCheckDataBreachesToggleOn = true
        subject.state.isTermsAndPrivacyToggleOn = false
        subject.state.emailText = "email@example.com"

        await subject.perform(.createAccount)

        XCTAssertEqual(client.requests.count, 1)
        // TODO: BIT-681 Add an assertion here for an error alert.
    }

    /// `receive(_:)` with `.emailTextChanged(_:)` updates the state to reflect the change.
    func test_receive_emailTextChanged() {
        subject.state.emailText = ""
        XCTAssertTrue(subject.state.emailText.isEmpty)

        subject.receive(.emailTextChanged("updated email"))
        XCTAssertTrue(subject.state.emailText == "updated email")
    }

    /// `receive(_:)` with `.passwordHintTextChanged(_:)` updates the state to reflect the change.
    func test_receive_passwordHintTextChanged() {
        subject.state.passwordHintText = ""
        XCTAssertTrue(subject.state.passwordHintText.isEmpty)

        subject.receive(.passwordHintTextChanged("updated hint"))
        XCTAssertTrue(subject.state.passwordHintText == "updated hint")
    }

    /// `receive(_:)` with `.passwordTextChanged(_:)` updates the state to reflect the change.
    func test_receive_passwordTextChanged() {
        subject.state.passwordText = ""
        XCTAssertTrue(subject.state.passwordText.isEmpty)

        subject.receive(.passwordTextChanged("updated password"))
        XCTAssertTrue(subject.state.passwordText == "updated password")
    }

    /// `receive(_:)` with `.passwordTextChanged(_:)` updates the password strength score based on
    /// the entered password.
    func test_receive_passwordTextChanged_updatesPasswordStrength() {
        subject.receive(.passwordTextChanged(""))
        XCTAssertNil(subject.state.passwordStrengthScore)

        subject.receive(.passwordTextChanged("T"))
        XCTAssertEqual(subject.state.passwordStrengthScore, 0)

        subject.receive(.passwordTextChanged("Test"))
        XCTAssertEqual(subject.state.passwordStrengthScore, 1)

        subject.receive(.passwordTextChanged("TestPass"))
        XCTAssertEqual(subject.state.passwordStrengthScore, 2)

        subject.receive(.passwordTextChanged("TestPasswo"))
        XCTAssertEqual(subject.state.passwordStrengthScore, 3)

        subject.receive(.passwordTextChanged("TestPassword123"))
        XCTAssertEqual(subject.state.passwordStrengthScore, 4)

        subject.receive(.passwordTextChanged("TestPassword1234567890!@#"))
        XCTAssertEqual(subject.state.passwordStrengthScore, 4)
    }

    /// `receive(_:)` with `.retypePasswordTextChanged(_:)` updates the state to reflect the change.
    func test_receive_retypePasswordTextChanged() {
        subject.state.retypePasswordText = ""
        XCTAssertTrue(subject.state.retypePasswordText.isEmpty)

        subject.receive(.retypePasswordTextChanged("updated re-type"))
        XCTAssertTrue(subject.state.retypePasswordText == "updated re-type")
    }

    /// `receive(_:)` with `.toggleCheckDataBreaches(_:)` updates the state to reflect the change.
    func test_receive_toggleCheckDataBreaches() {
        subject.receive(.toggleCheckDataBreaches(false))
        XCTAssertFalse(subject.state.isCheckDataBreachesToggleOn)

        subject.receive(.toggleCheckDataBreaches(true))
        XCTAssertTrue(subject.state.isCheckDataBreachesToggleOn)

        subject.receive(.toggleCheckDataBreaches(true))
        XCTAssertTrue(subject.state.isCheckDataBreachesToggleOn)
    }

    /// `receive(_:)` with `.togglePasswordVisibility(_:)` updates the state to reflect the change.
    func test_receive_togglePasswordVisibility() {
        subject.state.arePasswordsVisible = false

        subject.receive(.togglePasswordVisibility(true))
        XCTAssertTrue(subject.state.arePasswordsVisible)

        subject.receive(.togglePasswordVisibility(true))
        XCTAssertTrue(subject.state.arePasswordsVisible)

        subject.receive(.togglePasswordVisibility(false))
        XCTAssertFalse(subject.state.arePasswordsVisible)
    }

    /// `receive(_:)` with `.toggleTermsAndPrivacy(_:)` updates the state to reflect the change.
    func test_receive_toggleTermsAndPrivacy() {
        subject.receive(.toggleTermsAndPrivacy(false))
        XCTAssertFalse(subject.state.isTermsAndPrivacyToggleOn)

        subject.receive(.toggleTermsAndPrivacy(true))
        XCTAssertTrue(subject.state.isTermsAndPrivacyToggleOn)

        subject.receive(.toggleTermsAndPrivacy(true))
        XCTAssertTrue(subject.state.isTermsAndPrivacyToggleOn)
    }
}<|MERGE_RESOLUTION|>--- conflicted
+++ resolved
@@ -34,12 +34,9 @@
 
     override func tearDown() {
         super.tearDown()
-<<<<<<< HEAD
         captchaService = nil
         clientAuth = nil
-=======
         client = nil
->>>>>>> 58b43b9e
         coordinator = nil
         subject = nil
     }
@@ -139,7 +136,6 @@
         )))
     }
 
-<<<<<<< HEAD
     /// `perform(_:)` with `.createAccount` and a captcha error occurs navigates to the `.captcha` route.
     func test_createAccount_captchaError() async {
         client.result = .httpFailure(CreateAccountRequestError.captchaRequired(hCaptchaSiteCode: "token"))
@@ -157,8 +153,6 @@
         XCTAssertEqual(coordinator.routes.last, .captcha(url: .example, callbackUrlScheme: "callback"))
     }
 
-=======
->>>>>>> 58b43b9e
     /// `perform(_:)` with `.createAccount` and an invalid email navigates to an invalid email alert.
     func test_perform_createAccount_withInvalidEmail() async {
         client.result = .httpSuccess(testData: .createAccountSuccess)
