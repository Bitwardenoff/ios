--- conflicted
+++ resolved
@@ -106,25 +106,6 @@
         }
     }
 
-<<<<<<< HEAD
-    /// The text field for re-typing the master password.
-    private var retypePassword: some View {
-        BitwardenTextField(
-            title: Localizations.retypeMasterPassword,
-            contentType: .password,
-            isPasswordVisible: store.binding(
-                get: \.arePasswordsVisible,
-                send: CreateAccountAction.togglePasswordVisibility
-            ),
-            text: store.binding(
-                get: { $0.retypePasswordText },
-                send: { .retypePasswordTextChanged($0) }
-            )
-        )
-    }
-
-=======
->>>>>>> f6646a6a
     /// The master password hint.
     private var passwordHint: some View {
         VStack(alignment: .leading) {
@@ -147,7 +128,6 @@
     private var retypePassword: some View {
         BitwardenTextField(
             title: Localizations.retypeMasterPassword,
-            icon: store.state.passwordVisibleIcon,
             contentType: .password,
             isPasswordVisible: store.binding(
                 get: \.arePasswordsVisible,
