--- conflicted
+++ resolved
@@ -53,11 +53,6 @@
         VStack(alignment: .leading, spacing: 8) {
             BitwardenTextField(
                 title: Localizations.masterPassword,
-<<<<<<< HEAD
-                autoCapitalizationType: .never,
-                contentType: .password,
-=======
->>>>>>> bb60b8f6
                 isPasswordVisible: store.binding(
                     get: \.isMasterPasswordRevealed,
                     send: LoginAction.revealMasterPasswordFieldPressed
