--- conflicted
+++ resolved
@@ -316,7 +316,6 @@
     /// Initiates the DUO 2FA Authentication flow by extracting the auth url from `authMethodsData`.
     ///
     func authenticateWithDuo() {
-<<<<<<< HEAD
         var maybeAuthURL: String?
         if state.authMethod == .duo,
            let duoData = state.authMethodsData.duo,
@@ -332,14 +331,6 @@
 
         guard let authURLValue = maybeAuthURL,
               let authURL = URL(string: authURLValue) else {
-            // TODO: BIT-1933 - Update Duo Localization strings.
-=======
-        guard state.authMethod == .duo || state.authMethod == .duoOrganization,
-              let maybeValues = state.authMethodsData["\(state.authMethod.rawValue)"],
-              let values = maybeValues,
-              let authURLString = values["AuthUrl"]??.stringValue,
-              let authURL = URL(string: authURLString) else {
->>>>>>> 33e00b29
             state.toast = Toast(text: Localizations.duoUnsupported)
             return
         }
