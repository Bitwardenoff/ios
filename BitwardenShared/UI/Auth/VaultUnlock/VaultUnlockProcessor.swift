import OSLog

/// The processor used to manage state and handle actions for the vault unlock screen.
///
class VaultUnlockProcessor: StateProcessor<VaultUnlockState, VaultUnlockAction, VaultUnlockEffect> {
    // MARK: Types

    typealias Services = HasAuthRepository
        & HasErrorReporter
        & HasStateService

    // MARK: Private Properties

    /// A delegate used to communicate with the app extension.
    private weak var appExtensionDelegate: AppExtensionDelegate?

    /// The `Coordinator` that handles navigation.
    private var coordinator: AnyCoordinator<AuthRoute>

    /// The services used by this processor.
    private var services: Services

    // MARK: Initialization

    /// Initialize a `VaultUnlockProcessor`.
    ///
    /// - Parameters:
    ///   - appExtensionDelegate: A delegate used to communicate with the app extension.
    ///   - coordinator: The coordinator that handles navigation.
    ///   - services: The services used by this processor.
    ///   - state: The initial state of the processor.
    ///
    init(
        appExtensionDelegate: AppExtensionDelegate?,
        coordinator: AnyCoordinator<AuthRoute>,
        services: Services,
        state: VaultUnlockState
    ) {
        self.appExtensionDelegate = appExtensionDelegate
        self.coordinator = coordinator
        self.services = services
        super.init(state: state)
    }

    // MARK: Methods

    override func perform(_ effect: VaultUnlockEffect) async {
        switch effect {
        case .appeared:
            state.isInAppExtension = appExtensionDelegate?.isInAppExtension ?? false
            state.unsuccessfulUnlockAttemptsCount = await services.stateService.getUnsuccessfulUnlockAttempts()
            await refreshProfileState()
        case let .profileSwitcher(profileEffect):
            switch profileEffect {
            case let .rowAppeared(rowType):
                guard state.profileSwitcherState.shouldSetAccessibilityFocus(for: rowType) == true else { return }
                DispatchQueue.main.asyncAfter(deadline: .now() + 0.2) {
                    self.state.profileSwitcherState.hasSetAccessibilityFocus = true
                }
            }
        case .unlockVault:
            await unlockVault()
        }
    }

    override func receive(_ action: VaultUnlockAction) {
        switch action {
        case .cancelPressed:
            appExtensionDelegate?.didCancel()
        case let .masterPasswordChanged(masterPassword):
            state.masterPassword = masterPassword
        case .morePressed:
            let alert = Alert(
                title: Localizations.options,
                message: nil,
                preferredStyle: .actionSheet,
                alertActions: [
                    AlertAction(title: Localizations.logOut, style: .default) { _ in
                        self.showLogoutConfirmation()
                    },
                    AlertAction(title: Localizations.cancel, style: .cancel),
                ]
            )
            coordinator.navigate(to: .alert(alert))
        case let .pinChanged(pin):
            state.pin = pin
        case let .profileSwitcherAction(profileAction):
            switch profileAction {
            case let .accountPressed(account):
                didTapProfileSwitcherItem(account)
            case .addAccountPressed:
                state.profileSwitcherState.isVisible = false
                coordinator.navigate(to: .landing)
            case .backgroundPressed:
                state.profileSwitcherState.isVisible = false
            case let .requestedProfileSwitcher(visible: isVisible):
                state.profileSwitcherState.isVisible = isVisible
            case let .scrollOffsetChanged(newOffset):
                state.profileSwitcherState.scrollOffset = newOffset
            }
        case let .revealMasterPasswordFieldPressed(isMasterPasswordRevealed):
            state.isMasterPasswordRevealed = isMasterPasswordRevealed
        case let .revealPinFieldPressed(isPinRevealed):
            state.isPinRevealed = isPinRevealed
        }
    }

    // MARK: Private

    /// Shows an alert asking the user to confirm that they want to logout.
    ///
    private func showLogoutConfirmation() {
        let alert = Alert.logoutConfirmation {
            do {
                try await self.services.authRepository.logout()
            } catch {
                self.services.errorReporter.log(error: BitwardenError.logoutError(error: error))
            }
            self.coordinator.navigate(to: .landing)
        }
        coordinator.navigate(to: .alert(alert))
    }

    /// Attempts to unlock the vault with the user's master password.
    ///
    private func unlockVault() async {
        do {
            switch state.unlockMethod {
            case .password:
                try EmptyInputValidator(fieldName: Localizations.masterPassword)
                    .validate(input: state.masterPassword)
                try await services.authRepository.unlockVaultWithPassword(password: state.masterPassword)
            case .pin:
                try EmptyInputValidator(fieldName: Localizations.pin)
                    .validate(input: state.pin)
                try await services.authRepository.unlockVaultWithPIN(pin: state.pin)
            }
            coordinator.navigate(to: .complete)
            state.unsuccessfulUnlockAttemptsCount = 0
            await services.stateService.setUnsuccessfulUnlockAttempts(0)
        } catch let error as InputValidationError {
            coordinator.navigate(to: .alert(Alert.inputValidationAlert(error: error)))
        } catch {
<<<<<<< HEAD
            let alert = Alert.defaultAlert(
                title: Localizations.anErrorHasOccurred,
                message: state.unlockMethod == .pin ? Localizations.invalidPIN : Localizations.invalidMasterPassword
            )
            coordinator.navigate(to: .alert(alert))
=======
>>>>>>> 5fa52c43
            Logger.processor.error("Error unlocking vault: \(error)")
            state.unsuccessfulUnlockAttemptsCount += 1
            await services.stateService.setUnsuccessfulUnlockAttempts(state.unsuccessfulUnlockAttemptsCount)
            if state.unsuccessfulUnlockAttemptsCount >= 5 {
                do {
                    state.unsuccessfulUnlockAttemptsCount = 0
                    await services.stateService.setUnsuccessfulUnlockAttempts(0)
                    try await services.authRepository.logout()
                } catch {
                    services.errorReporter.log(error: BitwardenError.logoutError(error: error))
                }
                coordinator.navigate(to: .landing)
                return
            }
            coordinator.navigate(to: .alert(.invalidMasterPassword()))
        }
    }

    /// Handles a tap of an account in the profile switcher
    /// - Parameter selectedAccount: The `ProfileSwitcherItem` selected by the user.
    ///
    private func didTapProfileSwitcherItem(_ selectedAccount: ProfileSwitcherItem) {
        coordinator.navigate(to: .switchAccount(userId: selectedAccount.userId))
        state.profileSwitcherState.isVisible = false
    }

    /// Configures a profile switcher state with the current account and alternates.
    ///
    private func refreshProfileState() async {
        var accounts = [ProfileSwitcherItem]()
        var activeAccount: ProfileSwitcherItem?
        do {
            accounts = try await services.authRepository.getAccounts()
            guard !accounts.isEmpty else { return }
            activeAccount = try? await services.authRepository.getActiveAccount()
            state.profileSwitcherState = ProfileSwitcherState(
                accounts: accounts,
                activeAccountId: activeAccount?.userId,
                isVisible: state.profileSwitcherState.isVisible,
                shouldAlwaysHideAddAccount: appExtensionDelegate?.isInAppExtension ?? false
            )
        } catch {
            state.profileSwitcherState = .empty()
        }
    }
}<|MERGE_RESOLUTION|>--- conflicted
+++ resolved
@@ -141,14 +141,11 @@
         } catch let error as InputValidationError {
             coordinator.navigate(to: .alert(Alert.inputValidationAlert(error: error)))
         } catch {
-<<<<<<< HEAD
             let alert = Alert.defaultAlert(
                 title: Localizations.anErrorHasOccurred,
                 message: state.unlockMethod == .pin ? Localizations.invalidPIN : Localizations.invalidMasterPassword
             )
             coordinator.navigate(to: .alert(alert))
-=======
->>>>>>> 5fa52c43
             Logger.processor.error("Error unlocking vault: \(error)")
             state.unsuccessfulUnlockAttemptsCount += 1
             await services.stateService.setUnsuccessfulUnlockAttempts(state.unsuccessfulUnlockAttemptsCount)
