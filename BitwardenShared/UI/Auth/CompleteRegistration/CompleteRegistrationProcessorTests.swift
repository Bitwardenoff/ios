--- conflicted
+++ resolved
@@ -681,19 +681,11 @@
         XCTAssertEqual(subject.state.toast?.text, "example")
     }
 
-<<<<<<< HEAD
     /// `receive(_:)` with `.learnMoreTapped` launches the master password guidance view.
     @MainActor
     func test_receive_learnMoreTapped() {
         subject.receive(.learnMoreTapped)
         XCTAssertEqual(coordinator.routes.last, .masterPasswordGuidance)
-=======
-    /// `receive(_:)` with `.preventAccountLockTapped` will show the prevent account lock screen.
-    @MainActor
-    func test_receive_preventAccountLock() {
-        subject.receive(.preventAccountLockTapped)
-        XCTAssertEqual(coordinator.routes.last, .preventAccountLock)
->>>>>>> d5f414d3
     }
     // swiftlint:disable:next file_length
 }