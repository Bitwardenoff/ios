import Foundation

// MARK: - VaultListProcessor

/// The processor used to manage state and handle actions for the vault list screen.
///
final class VaultListProcessor: StateProcessor<VaultListState, VaultListAction, VaultListEffect> {
    // MARK: Types

    typealias Services = HasVaultRepository

    // MARK: Private Properties

    /// The `Coordinator` that handles navigation.
    private let coordinator: AnyCoordinator<VaultRoute>

    /// The services used by this processor.
    private let services: Services

    // MARK: Initialization

    /// Creates a new `VaultListProcessor`.
    ///
    /// - Parameters:
    ///   - coordinator: The `Coordinator` that handles navigation.
    ///   - services: The services used by this processor.
    ///   - state: The initial state of the processor.
    ///
    init(
        coordinator: AnyCoordinator<VaultRoute>,
        services: Services,
        state: VaultListState
    ) {
        self.coordinator = coordinator
        self.services = services
        var state = state
        let accountProfile = ProfileSwitcherItem(
            email: "info@bitwarden.com",
            userInitials: "NA"
        )
        state.profileSwitcherState = ProfileSwitcherState(
            currentAccountProfile: accountProfile,
            isVisible: false
        )
        super.init(state: state)
    }

    // MARK: Methods

    override func perform(_ effect: VaultListEffect) async {
        switch effect {
        case .appeared:
            await refreshVault()
            for await value in services.vaultRepository.vaultListPublisher() {
                state.sections = value
            }
        case .refresh:
            await refreshVault()
        }
    }

    override func receive(_ action: VaultListAction) {
        switch action {
        case .addItemPressed:
            state.profileSwitcherState.isVisible = false
<<<<<<< HEAD
            coordinator.navigate(to: .addItem)
        case let .itemPressed(vaultListItem):
            coordinator.navigate(to: .viewItem(id: vaultListItem.id))
=======
            coordinator.navigate(to: .addItem())
        case let .itemPressed(item):
            switch item.itemType {
            case .cipher:
                coordinator.navigate(to: .viewItem)
            case let .group(group, _):
                coordinator.navigate(to: .group(group))
            }
>>>>>>> 73f5e173
        case .morePressed:
            // TODO: BIT-375 Show item actions
            break
        case let .profileSwitcherAction(profileAction):
            switch profileAction {
            case .accountPressed:
                // TODO: BIT-124 Switch account
                state.profileSwitcherState.isVisible = false
            case .addAccountPressed:
                // TODO: BIT-124 Switch account
                state.profileSwitcherState.isVisible = false
            case .backgroundPressed:
                state.profileSwitcherState.isVisible = false
            }
        case let .requestedProfileSwitcher(visible: isVisible):
            state.profileSwitcherState.isVisible = isVisible
        case let .searchStateChanged(isSearching: isSearching):
            guard isSearching else { return }
            state.profileSwitcherState.isVisible = !isSearching
        case let .searchTextChanged(newValue):
            state.searchText = newValue
            state.searchResults = searchVault(for: newValue)
        }
    }

    // MARK: - Private Methods

    /// Refreshes the vault's contents.
    ///
    private func refreshVault() async {
        do {
            try await services.vaultRepository.fetchSync()
        } catch {
            // TODO: BIT-1034 Add an error alert
            print(error)
        }
    }

    /// Searches the vault using the provided string, and returns any matching results.
    ///
    /// - Parameter searchText: The string to use when searching the vault.
    /// - Returns: An array of `VaultListItem`s. If no results can be found, an empty array will be returned.
    ///
    private func searchVault(for searchText: String) -> [VaultListItem] {
        // TODO: BIT-628 Actually search the vault for the provided string.
        if "example".contains(searchText.lowercased()) {
            return [
                VaultListItem(cipherListView: .init(
                    id: "1",
                    organizationId: nil,
                    folderId: nil,
                    collectionIds: [],
                    name: "Example",
                    subTitle: "email@example.com",
                    type: .login,
                    favorite: true,
                    reprompt: .none,
                    edit: false,
                    viewPassword: true,
                    attachments: 0,
                    creationDate: Date(),
                    deletedDate: nil,
                    revisionDate: Date()
                ))!,
            ]
        } else {
            return []
        }
    }
}<|MERGE_RESOLUTION|>--- conflicted
+++ resolved
@@ -63,20 +63,14 @@
         switch action {
         case .addItemPressed:
             state.profileSwitcherState.isVisible = false
-<<<<<<< HEAD
-            coordinator.navigate(to: .addItem)
-        case let .itemPressed(vaultListItem):
-            coordinator.navigate(to: .viewItem(id: vaultListItem.id))
-=======
             coordinator.navigate(to: .addItem())
         case let .itemPressed(item):
             switch item.itemType {
             case .cipher:
-                coordinator.navigate(to: .viewItem)
+                coordinator.navigate(to: .viewItem(id: vaultListItem.id))
             case let .group(group, _):
                 coordinator.navigate(to: .group(group))
             }
->>>>>>> 73f5e173
         case .morePressed:
             // TODO: BIT-375 Show item actions
             break
