--- conflicted
+++ resolved
@@ -234,23 +234,13 @@
                     .frame(minWidth: 50)
                     .fixedSize()
                 }
-<<<<<<< HEAD
-                ToolbarItem(placement: .primaryAction) {
-                    AddItemButton {
-                        store.send(.addItemPressed)
-=======
             }
             ToolbarItem(placement: .primaryAction) {
                 Button {
                     store.send(.addItemPressed)
                 } label: {
-                    Label {
-                        Text(Localizations.addAnItem)
-                    } icon: {
-                        Asset.Images.plus.swiftUIImage
-                            .resizable()
-                            .frame(width: 19, height: 19)
->>>>>>> a7b3bcff
+                    AddItemButton {
+                        store.send(.addItemPressed)
                     }
                 }
             }
