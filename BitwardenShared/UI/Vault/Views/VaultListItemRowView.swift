--- conflicted
+++ resolved
@@ -5,60 +5,6 @@
 
 /// An object representing the visual state of a `VaultListItemRowView`.
 struct VaultListItemRowState {
-<<<<<<< HEAD
-    // MARK: Static Properties
-
-    /// The padding above an element containing one text element.
-    private static let singleTextTopPadding: CGFloat = 19
-
-    /// The padding above an element containing two text elements.
-    private static let doubleTextTopPadding: CGFloat = 9
-
-    // MARK: Properties
-
-    /// The padding between the icon and the bottom of the view.
-    var bottomIconPadding: CGFloat {
-        topPadding
-    }
-
-    /// The padding between the label and the bottom of the view.
-    ///
-    /// This value is automatically adjusted for divider display.
-    var bottomLabelPadding: CGFloat {
-        hasDivider ? (topPadding - 1) : topPadding
-    }
-
-    /// A flag indicating if this row should display a divider on the bottom edge.
-    var hasDivider: Bool
-
-    /// The item displayed in this row.
-    var item: VaultListItem
-
-    /// The padding to the top of the view.
-    var topPadding: CGFloat {
-        switch item.itemType {
-        case let .cipher(cipherItem):
-            if cipherItem.subTitle.isEmpty {
-                return Self.singleTextTopPadding
-            } else {
-                return Self.doubleTextTopPadding
-            }
-        case .group:
-            return Self.singleTextTopPadding
-        }
-    }
-
-    /// Creates a new `VaultListItemRowState` object.
-    ///
-    /// - Parameters:
-    ///   - item: The item displayed in this row.
-    ///   - hasDivider: A flag indicating if this row should display a divider on the bottom edge.
-    ///
-    init(item: VaultListItem, hasDivider: Bool) {
-        self.hasDivider = hasDivider
-        self.item = item
-    }
-=======
     // MARK: Properties
 
     /// The item displayed in this row.
@@ -66,7 +12,6 @@
 
     /// A flag indicating if this row should display a divider on the bottom edge.
     var hasDivider: Bool
->>>>>>> 9f24bfa7
 }
 
 // MARK: - VaultListItemRowAction
@@ -96,21 +41,6 @@
                     .foregroundColor(Asset.Colors.textSecondary.swiftUIColor)
                     .padding(.vertical, 19)
 
-<<<<<<< HEAD
-                VStack(spacing: 0) {
-                    HStack {
-                        switch store.state.item.itemType {
-                        case let .cipher(cipherItem):
-                            VStack(alignment: .leading, spacing: 0) {
-                                Text(cipherItem.name)
-                                    .font(.styleGuide(.body))
-                                    .foregroundColor(Asset.Colors.textPrimary.swiftUIColor)
-                                if let subTitle = cipherItem.subTitle.nilIfEmpty {
-                                    Text(subTitle)
-                                        .font(.styleGuide(.subheadline))
-                                        .foregroundColor(Asset.Colors.textSecondary.swiftUIColor)
-                                }
-=======
                 HStack {
                     switch store.state.item.itemType {
                     case let .cipher(cipherItem):
@@ -122,7 +52,6 @@
                                 Text(subTitle)
                                     .font(.styleGuide(.subheadline))
                                     .foregroundColor(Asset.Colors.textSecondary.swiftUIColor)
->>>>>>> 9f24bfa7
                             }
                         }
                         .accessibilityElement(children: .combine)
