--- conflicted
+++ resolved
@@ -290,18 +290,11 @@
                 iconBaseURL: services.environmentService.iconsURL,
                 otpAuthModel: otpAuthModel
             ),
-<<<<<<< HEAD
-            userVerificationHelper: DefaultUserVerificationHelper(
-                userVerificationDelegate: self,
-                services: services
-            ),
+            userVerificationHelper: userVerificationHelper,
             vaultItemMoreOptionsHelper: DefaultVaultItemMoreOptionsHelper(
                 coordinator: asAnyCoordinator(),
                 services: services
             )
-=======
-            userVerificationHelper: userVerificationHelper
->>>>>>> 97140727
         )
 
         let view = VaultItemSelectionView(store: Store(processor: processor))
