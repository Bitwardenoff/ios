--- conflicted
+++ resolved
@@ -72,14 +72,11 @@
         switch action {
         case .addItemPressed:
             coordinator.navigate(to: .addItem(group: state.group))
-<<<<<<< HEAD
+        case .clearURL:
+            state.url = nil
         case let .copyTOTPCode(code):
             services.pasteboardService.copy(code)
             state.toast = Toast(text: Localizations.valueHasBeenCopied(Localizations.verificationCode))
-=======
-        case .clearURL:
-            state.url = nil
->>>>>>> 684e5e92
         case let .itemPressed(item):
             switch item.itemType {
             case .cipher:
