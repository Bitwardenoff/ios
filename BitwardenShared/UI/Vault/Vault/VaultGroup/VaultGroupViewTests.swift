--- conflicted
+++ resolved
@@ -17,17 +17,12 @@
 
     override func setUp() {
         super.setUp()
-<<<<<<< HEAD
         processor = MockProcessor(state: VaultGroupState(vaultFilterType: .allVaults))
-        subject = VaultGroupView(store: Store(processor: processor))
-=======
-        processor = MockProcessor(state: VaultGroupState())
         timeProvider = MockTimeProvider(.mockTime(Date(year: 2023, month: 12, day: 31)))
         subject = VaultGroupView(
             store: Store(processor: processor),
             timeProvider: timeProvider
         )
->>>>>>> e58dead0
     }
 
     override func tearDown() {
