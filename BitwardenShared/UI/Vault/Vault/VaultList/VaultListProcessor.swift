import BitwardenSdk
import SwiftUI

// MARK: - VaultListProcessor

/// The processor used to manage state and handle actions for the vault list screen.
///
final class VaultListProcessor: StateProcessor<VaultListState, VaultListAction, VaultListEffect> {
    // MARK: Types

    typealias Services = HasAuthRepository
        & HasErrorReporter
        & HasPasteboardService
        & HasVaultRepository

    // MARK: Private Properties

    /// The `Coordinator` that handles navigation.
    private let coordinator: AnyCoordinator<VaultRoute>

    /// The services used by this processor.
    private let services: Services

    // MARK: Initialization

    /// Creates a new `VaultListProcessor`.
    ///
    /// - Parameters:
    ///   - coordinator: The `Coordinator` that handles navigation.
    ///   - services: The services used by this processor.
    ///   - state: The initial state of the processor.
    ///
    init(
        coordinator: AnyCoordinator<VaultRoute>,
        services: Services,
        state: VaultListState
    ) {
        self.coordinator = coordinator
        self.services = services
        super.init(state: state)
    }

    // MARK: Methods

    override func perform(_ effect: VaultListEffect) async {
        switch effect {
        case .appeared:
            await refreshVault(isManualRefresh: false)
        case let .morePressed(item):
            await showMoreOptionsAlert(for: item)
        case let .profileSwitcher(profileEffect):
            switch profileEffect {
            case let .rowAppeared(rowType):
                guard state.profileSwitcherState.shouldSetAccessibilityFocus(for: rowType) == true else { return }
                DispatchQueue.main.asyncAfter(deadline: .now() + 0.2) {
                    self.state.profileSwitcherState.hasSetAccessibilityFocus = true
                }
            }
        case .refreshAccountProfiles:
            await refreshProfileState()
        case .refreshVault:
            await refreshVault(isManualRefresh: true)
        case .streamOrganizations:
            await streamOrganizations()
        case .streamVaultList:
            for await value in services.vaultRepository.vaultListPublisher(filter: state.vaultFilterType) {
                state.loadingState = .data(value)
            }
        }
    }

    override func receive(_ action: VaultListAction) {
        switch action {
        case .addItemPressed:
            setProfileSwitcher(visible: false)
            coordinator.navigate(to: .addItem())
<<<<<<< HEAD
        case .copyTOTPCode:
            break
=======
        case .clearURL:
            state.url = nil
>>>>>>> 684e5e92
        case let .itemPressed(item):
            switch item.itemType {
            case .cipher:
                coordinator.navigate(to: .viewItem(id: item.id), context: self)
            case let .group(group, _):
                coordinator.navigate(to: .group(group))
            case let .totp(_, model):
                coordinator.navigate(to: .viewItem(id: model.id))
            }
        case let .profileSwitcherAction(profileAction):
            switch profileAction {
            case let .accountPressed(account):
                didTapProfileSwitcherItem(account)
            case .addAccountPressed:
                addAccount()
            case .backgroundPressed:
                setProfileSwitcher(visible: false)
            case let .requestedProfileSwitcher(visible: isVisible):
                state.profileSwitcherState.isVisible = isVisible
            case let .scrollOffsetChanged(newOffset):
                state.profileSwitcherState.scrollOffset = newOffset
            }
        case let .searchStateChanged(isSearching: isSearching):
            guard isSearching else { return }
            state.profileSwitcherState.isVisible = !isSearching
        case let .searchTextChanged(newValue):
            state.searchText = newValue
            state.searchResults = searchVault(for: newValue)
        case let .toastShown(newValue):
            state.toast = newValue
        case .totpCodeExpired:
            // No-op: TOTP codes aren't shown on the list view and can't be copied.
            break
        case let .vaultFilterChanged(newValue):
            state.vaultFilterType = newValue
        }
    }

    // MARK: - Private Methods

    /// Navigates to login to initiate the add account flow.
    ///
    private func addAccount() {
        coordinator.navigate(to: .addAccount)
    }

    /// Handles a tap of an account in the profile switcher
    /// - Parameter selectedAccount: The `ProfileSwitcherItem` selected by the user.
    ///
    private func didTapProfileSwitcherItem(_ selectedAccount: ProfileSwitcherItem) {
        defer { setProfileSwitcher(visible: false) }
        guard state.profileSwitcherState.activeAccountId != selectedAccount.userId else { return }
        coordinator.navigate(
            to: .switchAccount(userId: selectedAccount.userId)
        )
    }

    /// Configures a profile switcher state with the current account and alternates.
    ///
    /// - Returns: A current ProfileSwitcherState, if available.
    ///
    private func refreshProfileState() async {
        var accounts = [ProfileSwitcherItem]()
        var activeAccount: ProfileSwitcherItem?
        do {
            accounts = try await services.authRepository.getAccounts()
            activeAccount = try? await services.authRepository.getActiveAccount()

            state.profileSwitcherState = ProfileSwitcherState(
                accounts: accounts,
                activeAccountId: activeAccount?.userId,
                isVisible: state.profileSwitcherState.isVisible
            )
        } catch {
            services.errorReporter.log(error: error)
            state.profileSwitcherState = .empty()
        }
    }

    /// Refreshes the vault's contents.
    ///
    /// - Parameter isManualRefresh: Whether the sync is being performed as a manual refresh.
    ///
    private func refreshVault(isManualRefresh: Bool) async {
        do {
            try await services.vaultRepository.fetchSync(isManualRefresh: isManualRefresh)
        } catch {
            // TODO: BIT-1034 Add an error alert
            print(error)
        }
    }

    /// Searches the vault using the provided string, and returns any matching results.
    ///
    /// - Parameter searchText: The string to use when searching the vault.
    /// - Returns: An array of `VaultListItem`s. If no results can be found, an empty array will be returned.
    ///
    private func searchVault(for searchText: String) -> [VaultListItem] {
        // TODO: BIT-628 Actually search the vault for the provided string.
        if "example".contains(searchText.lowercased()) {
            return [
                VaultListItem(cipherListView: .init(
                    id: "1",
                    organizationId: nil,
                    folderId: nil,
                    collectionIds: [],
                    name: "Example",
                    subTitle: "email@example.com",
                    type: .login,
                    favorite: true,
                    reprompt: .none,
                    edit: false,
                    viewPassword: true,
                    attachments: 0,
                    creationDate: Date(),
                    deletedDate: nil,
                    revisionDate: Date()
                ))!,
            ]
        } else {
            return []
        }
    }

    /// Sets the visibility of the profiles view and updates accessibility focus
    /// - Parameter visible: the intended visibility of the view
    private func setProfileSwitcher(visible: Bool) {
        if !visible {
            state.profileSwitcherState.hasSetAccessibilityFocus = false
        }
        state.profileSwitcherState.isVisible = visible
    }

    /// Streams the user's organizations.
    ///
    private func streamOrganizations() async {
        do {
            for try await organizations in try await services.vaultRepository.organizationsPublisher() {
                state.organizations = organizations
            }
        } catch {
            services.errorReporter.log(error: error)
        }
    }

    /// Show the more options alert for the selected item.
    ///
    /// - Parameter item: The selected item to show the options for.
    ///
    private func showMoreOptionsAlert(for item: VaultListItem) async {
        // Load the content of the cipher item to determine which values to show in the menu.
        do {
            guard let cipherView = try await services.vaultRepository.fetchCipher(withId: item.id)
            else { return }

            coordinator.showAlert(.moreOptions(
                cipherView: cipherView,
                id: item.id,
                showEdit: true,
                action: handleMoreOptionsAction
            ))
        } catch {
            coordinator.showAlert(.networkResponseError(error))
            services.errorReporter.log(error: error)
        }
    }

    /// Handle the result of the selected option on the More Options alert..
    ///
    /// - Parameter action: The selected action.
    ///
    private func handleMoreOptionsAction(_ action: MoreOptionsAction) {
        switch action {
        case let .copy(toast: toast, value: value):
            services.pasteboardService.copy(value)
            state.toast = Toast(text: Localizations.valueHasBeenCopied(toast))
        case let .edit(cipherView: cipherView):
            coordinator.navigate(to: .editItem(cipher: cipherView))
        case let .launch(url: url):
            state.url = url.sanitized
        case let .view(id: id):
            coordinator.navigate(to: .viewItem(id: id))
        }
    }
}

// MARK: - CipherItemOperationDelegate

extension VaultListProcessor: CipherItemOperationDelegate {
    func itemDeleted() {
        state.toast = Toast(text: Localizations.itemSoftDeleted)
    }
}

// MARK: - MoreOptionsAction

/// The actions available from the More Options alert.
enum MoreOptionsAction {
    /// Copy the `value` and show a toast with the `toast` string.
    case copy(toast: String, value: String)

    /// Navigate to the view to edit the `cipherView`.
    case edit(cipherView: CipherView)

    /// Launch the `url` in the device's browser.
    case launch(url: URL)

    /// Navigate to view the item with the given `id`.
    case view(id: String)
}<|MERGE_RESOLUTION|>--- conflicted
+++ resolved
@@ -74,13 +74,10 @@
         case .addItemPressed:
             setProfileSwitcher(visible: false)
             coordinator.navigate(to: .addItem())
-<<<<<<< HEAD
+        case .clearURL:
+            state.url = nil
         case .copyTOTPCode:
             break
-=======
-        case .clearURL:
-            state.url = nil
->>>>>>> 684e5e92
         case let .itemPressed(item):
             switch item.itemType {
             case .cipher:
