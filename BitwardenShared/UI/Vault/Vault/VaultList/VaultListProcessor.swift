--- conflicted
+++ resolved
@@ -102,12 +102,8 @@
             state.profileSwitcherState.isVisible = !isSearching
         case let .searchTextChanged(newValue):
             state.searchText = newValue
-<<<<<<< HEAD
-=======
-            state.searchResults = searchVault(for: newValue)
         case let .toastShown(newValue):
             state.toast = newValue
->>>>>>> 85af7d0e
         case let .vaultFilterChanged(newValue):
             state.vaultFilterType = newValue
         }
