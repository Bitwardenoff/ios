--- conflicted
+++ resolved
@@ -1,11 +1,7 @@
 import BitwardenSdk
-<<<<<<< HEAD
-=======
 import XCTest
 
->>>>>>> 0fea0b8e
 @testable import BitwardenShared
-import XCTest
 
 // MARK: - VaultListProcessorTests
 
@@ -17,10 +13,8 @@
     var authRepository: MockAuthRepository!
     var coordinator: MockCoordinator<VaultRoute>!
     var errorReporter: MockErrorReporter!
-<<<<<<< HEAD
-=======
     var pasteboardService: MockPasteboardService!
->>>>>>> 0fea0b8e
+
     var subject: VaultListProcessor!
     var vaultRepository: MockVaultRepository!
 
@@ -35,19 +29,14 @@
         authRepository = MockAuthRepository()
         errorReporter = MockErrorReporter()
         coordinator = MockCoordinator()
-<<<<<<< HEAD
         errorReporter = MockErrorReporter()
-=======
         pasteboardService = MockPasteboardService()
->>>>>>> 0fea0b8e
+
         vaultRepository = MockVaultRepository()
         let services = ServiceContainer.withMocks(
             authRepository: authRepository,
             errorReporter: errorReporter,
-<<<<<<< HEAD
-=======
             pasteboardService: pasteboardService,
->>>>>>> 0fea0b8e
             vaultRepository: vaultRepository
         )
 
