import SwiftUI
import XCTest

@testable import BitwardenShared

// MARK: - VaultCoordinatorTests

class VaultCoordinatorTests: BitwardenTestCase {
    // MARK: Properties

    var delegate: MockVaultCoordinatorDelegate!
    var module: MockAppModule!
    var stackNavigator: MockStackNavigator!
    var subject: VaultCoordinator!

    // MARK: Setup & Teardown

    override func setUp() {
        super.setUp()

        delegate = MockVaultCoordinatorDelegate()
        module = MockAppModule()
        stackNavigator = MockStackNavigator()
        subject = VaultCoordinator(
            appExtensionDelegate: MockAppExtensionDelegate(),
            delegate: delegate,
            module: module,
            services: ServiceContainer.withMocks(),
            stackNavigator: stackNavigator
        )
    }

    override func tearDown() {
        super.tearDown()

        delegate = nil
        stackNavigator = nil
        subject = nil
    }

    // MARK: Tests

    /// `navigate(to:)` with `.autofillList` replaces the stack navigator's stack with the autofill list.
    func test_navigateTo_autofillList() throws {
        subject.navigate(to: .autofillList)

        let action = try XCTUnwrap(stackNavigator.actions.last)
        XCTAssertEqual(action.type, .replaced)
        XCTAssertTrue(action.view is VaultAutofillListView)
    }

    /// `navigate(to:)` with `. addAccount ` informs the delegate that the user wants to add an account.
    func test_navigateTo_addAccount() throws {
        subject.navigate(to: .addAccount)

        XCTAssertTrue(delegate.addAccountTapped)
    }

    /// `navigate(to:)` with `.addItem` presents the add item view onto the stack navigator.
    func test_navigateTo_addItem() throws {
        let coordinator = MockCoordinator<VaultItemRoute>()
        module.vaultItemCoordinator = coordinator
        let task = Task {
            subject.navigate(to: .addItem())
        }
        waitFor(!stackNavigator.actions.isEmpty)
        task.cancel()
        let action = try XCTUnwrap(stackNavigator.actions.last)
        XCTAssertEqual(action.type, .presented)
        XCTAssertTrue(module.vaultItemCoordinator.isStarted)
        XCTAssertEqual(module.vaultItemCoordinator.asyncRoutes.last, .addItem())
    }

<<<<<<< HEAD
    /// `navigate(asyncTo:)` with `.addItem` presents the add item view onto the stack navigator.
    func test_navigateTo_addItem_async() throws {
        let coordinator = MockCoordinator<VaultItemRoute>()
        module.vaultItemCoordinator = coordinator
        let task = Task {
            await subject.navigate(asyncTo: .addItem())
        }
        waitFor(!stackNavigator.actions.isEmpty)
        task.cancel()
        let action = try XCTUnwrap(stackNavigator.actions.last)
        XCTAssertEqual(action.type, .presented)
        XCTAssertTrue(module.vaultItemCoordinator.isStarted)
        XCTAssertEqual(module.vaultItemCoordinator.asyncRoutes.last, .addItem())
=======
        waitFor(!stackNavigator.actions.isEmpty)

        let action = try XCTUnwrap(stackNavigator.actions.last)
        XCTAssertEqual(action.type, .presented)
        XCTAssertTrue(module.vaultItemCoordinator.isStarted)
        XCTAssertEqual(module.vaultItemCoordinator.routes.last, .addItem(hasPremium: true))
>>>>>>> d5c000a5
    }

    /// `navigate(to:)` with `.alert` presents the provided alert on the stack navigator.
    func test_navigate_alert() {
        let alert = BitwardenShared.Alert(
            title: "title",
            message: "message",
            preferredStyle: .alert,
            alertActions: [
                AlertAction(
                    title: "alert title",
                    style: .cancel
                ),
            ]
        )

        subject.navigate(to: .alert(alert))
        XCTAssertEqual(stackNavigator.alerts.last, alert)
    }

    /// `.navigate(to:)` with `.editItem` presents the edit item screen.
    func test_navigateTo_editItem() throws {
<<<<<<< HEAD
        subject.navigate(to: .editItem(cipher: .fixture()))
        waitFor(!module.vaultItemCoordinator.asyncRoutes.isEmpty)
=======
        subject.navigate(to: .editItem(.fixture()))

        waitFor(!stackNavigator.actions.isEmpty)
>>>>>>> d5c000a5

        let action = try XCTUnwrap(stackNavigator.actions.last)
        XCTAssertEqual(action.type, .presented)
        XCTAssertTrue(module.vaultItemCoordinator.isStarted)
<<<<<<< HEAD
        XCTAssertEqual(module.vaultItemCoordinator.asyncRoutes.last, .editItem(cipher: .fixture()))
=======
        XCTAssertEqual(module.vaultItemCoordinator.routes.last, .editItem(.fixture(), true))
>>>>>>> d5c000a5
    }

    /// `navigate(to:)` with `.dismiss` dismisses the top most view presented by the stack
    /// navigator.
    func test_navigate_dismiss() throws {
        subject.navigate(to: .dismiss)
        let action = try XCTUnwrap(stackNavigator.actions.last)
        XCTAssertEqual(action.type, .dismissed)
    }

    /// `navigate(to:)` with `.group` pushes the vault group view onto the stack navigator.
    func test_navigateTo_group() throws {
        subject.navigate(to: .group(.identity))

        let action = try XCTUnwrap(stackNavigator.actions.last)
        XCTAssertEqual(action.type, .pushed)

        let view = try XCTUnwrap((action.view as? UIHostingController<VaultGroupView>)?.rootView)
        XCTAssertEqual(view.store.state.group, .identity)
    }

    /// `navigate(to:)` with `.list` pushes the vault list view onto the stack navigator.
    func test_navigateTo_list_withoutPresented() throws {
        XCTAssertFalse(stackNavigator.isPresenting)
        subject.navigate(to: .list)

        let action = try XCTUnwrap(stackNavigator.actions.last)
        XCTAssertEqual(action.type, .replaced)
        XCTAssertTrue(action.view is VaultListView)
    }

    /// `.navigate(to:)` with `.list` while presenting a screen modally dismisses the modal screen.
    func test_navigateTo_list_whilePresenting() throws {
        stackNavigator.present(EmptyView(), animated: false, overFullscreen: false)
        subject.navigate(to: .list)

        let action = try XCTUnwrap(stackNavigator.actions.last)
        XCTAssertEqual(action.type, .dismissed)
    }

    /// `navigate(to:)` with `.switchAccount(userId:, isUnlocked: isUnlocked)`calls the associated delegate method.
    func test_navigateTo_switchAccount() throws {
        subject.navigate(to: .switchAccount(userId: "123"))

        XCTAssertEqual(delegate.accountTapped, ["123"])
    }

    /// `.navigate(to:)` with `.viewItem` presents the view item screen.
    func test_navigateTo_viewItem() throws {
        subject.navigate(to: .viewItem(id: "id"))
        waitFor(!stackNavigator.actions.isEmpty)
        let action = try XCTUnwrap(stackNavigator.actions.last)
        XCTAssertEqual(action.type, .presented)
        XCTAssertTrue(module.vaultItemCoordinator.isStarted)
        XCTAssertEqual(module.vaultItemCoordinator.asyncRoutes.last, .viewItem(id: "id"))
    }

    /// `.navigate(asyncTo:)` with `.viewItem` presents the view item screen.
    func test_navigateTo_viewItem_async() async throws {
        await subject.navigate(asyncTo: .viewItem(id: "id"))
        waitFor(!stackNavigator.actions.isEmpty)
        let action = try XCTUnwrap(stackNavigator.actions.last)
        XCTAssertEqual(action.type, .presented)
        XCTAssertTrue(module.vaultItemCoordinator.isStarted)
        XCTAssertEqual(module.vaultItemCoordinator.asyncRoutes.last, .viewItem(id: "id"))
    }

    /// `showLoadingOverlay()` and `hideLoadingOverlay()` can be used to show and hide the loading overlay.
    func test_show_hide_loadingOverlay() throws {
        stackNavigator.rootViewController = UIViewController()
        try setKeyWindowRoot(viewController: XCTUnwrap(stackNavigator.rootViewController))

        XCTAssertNil(window.viewWithTag(LoadingOverlayDisplayHelper.overlayViewTag))

        subject.showLoadingOverlay(LoadingOverlayState(title: "Loading..."))
        XCTAssertNotNil(window.viewWithTag(LoadingOverlayDisplayHelper.overlayViewTag))

        subject.hideLoadingOverlay()
        waitFor { window.viewWithTag(LoadingOverlayDisplayHelper.overlayViewTag) == nil }
        XCTAssertNil(window.viewWithTag(LoadingOverlayDisplayHelper.overlayViewTag))
    }

    /// `start()` has no effect.
    func test_start() {
        subject.start()

        XCTAssertTrue(stackNavigator.actions.isEmpty)
    }
}

class MockVaultCoordinatorDelegate: VaultCoordinatorDelegate {
    var addAccountTapped = false
    var accountTapped = [String]()

    func didTapAddAccount() {
        addAccountTapped = true
    }

    func didTapAccount(userId: String) {
        accountTapped.append(userId)
    }
}<|MERGE_RESOLUTION|>--- conflicted
+++ resolved
@@ -60,39 +60,14 @@
     func test_navigateTo_addItem() throws {
         let coordinator = MockCoordinator<VaultItemRoute>()
         module.vaultItemCoordinator = coordinator
-        let task = Task {
-            subject.navigate(to: .addItem())
-        }
-        waitFor(!stackNavigator.actions.isEmpty)
-        task.cancel()
-        let action = try XCTUnwrap(stackNavigator.actions.last)
-        XCTAssertEqual(action.type, .presented)
-        XCTAssertTrue(module.vaultItemCoordinator.isStarted)
-        XCTAssertEqual(module.vaultItemCoordinator.asyncRoutes.last, .addItem())
-    }
+        subject.navigate(to: .addItem())
 
-<<<<<<< HEAD
-    /// `navigate(asyncTo:)` with `.addItem` presents the add item view onto the stack navigator.
-    func test_navigateTo_addItem_async() throws {
-        let coordinator = MockCoordinator<VaultItemRoute>()
-        module.vaultItemCoordinator = coordinator
-        let task = Task {
-            await subject.navigate(asyncTo: .addItem())
-        }
-        waitFor(!stackNavigator.actions.isEmpty)
-        task.cancel()
-        let action = try XCTUnwrap(stackNavigator.actions.last)
-        XCTAssertEqual(action.type, .presented)
-        XCTAssertTrue(module.vaultItemCoordinator.isStarted)
-        XCTAssertEqual(module.vaultItemCoordinator.asyncRoutes.last, .addItem())
-=======
         waitFor(!stackNavigator.actions.isEmpty)
 
         let action = try XCTUnwrap(stackNavigator.actions.last)
         XCTAssertEqual(action.type, .presented)
         XCTAssertTrue(module.vaultItemCoordinator.isStarted)
         XCTAssertEqual(module.vaultItemCoordinator.routes.last, .addItem(hasPremium: true))
->>>>>>> d5c000a5
     }
 
     /// `navigate(to:)` with `.alert` presents the provided alert on the stack navigator.
@@ -115,23 +90,14 @@
 
     /// `.navigate(to:)` with `.editItem` presents the edit item screen.
     func test_navigateTo_editItem() throws {
-<<<<<<< HEAD
-        subject.navigate(to: .editItem(cipher: .fixture()))
-        waitFor(!module.vaultItemCoordinator.asyncRoutes.isEmpty)
-=======
         subject.navigate(to: .editItem(.fixture()))
 
         waitFor(!stackNavigator.actions.isEmpty)
->>>>>>> d5c000a5
 
         let action = try XCTUnwrap(stackNavigator.actions.last)
         XCTAssertEqual(action.type, .presented)
         XCTAssertTrue(module.vaultItemCoordinator.isStarted)
-<<<<<<< HEAD
-        XCTAssertEqual(module.vaultItemCoordinator.asyncRoutes.last, .editItem(cipher: .fixture()))
-=======
         XCTAssertEqual(module.vaultItemCoordinator.routes.last, .editItem(.fixture(), true))
->>>>>>> d5c000a5
     }
 
     /// `navigate(to:)` with `.dismiss` dismisses the top most view presented by the stack
@@ -182,21 +148,11 @@
     /// `.navigate(to:)` with `.viewItem` presents the view item screen.
     func test_navigateTo_viewItem() throws {
         subject.navigate(to: .viewItem(id: "id"))
-        waitFor(!stackNavigator.actions.isEmpty)
+
         let action = try XCTUnwrap(stackNavigator.actions.last)
         XCTAssertEqual(action.type, .presented)
         XCTAssertTrue(module.vaultItemCoordinator.isStarted)
-        XCTAssertEqual(module.vaultItemCoordinator.asyncRoutes.last, .viewItem(id: "id"))
-    }
-
-    /// `.navigate(asyncTo:)` with `.viewItem` presents the view item screen.
-    func test_navigateTo_viewItem_async() async throws {
-        await subject.navigate(asyncTo: .viewItem(id: "id"))
-        waitFor(!stackNavigator.actions.isEmpty)
-        let action = try XCTUnwrap(stackNavigator.actions.last)
-        XCTAssertEqual(action.type, .presented)
-        XCTAssertTrue(module.vaultItemCoordinator.isStarted)
-        XCTAssertEqual(module.vaultItemCoordinator.asyncRoutes.last, .viewItem(id: "id"))
+        XCTAssertEqual(module.vaultItemCoordinator.routes.last, .viewItem(id: "id"))
     }
 
     /// `showLoadingOverlay()` and `hideLoadingOverlay()` can be used to show and hide the loading overlay.
