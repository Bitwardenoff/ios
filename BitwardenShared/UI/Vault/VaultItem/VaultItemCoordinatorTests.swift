--- conflicted
+++ resolved
@@ -208,16 +208,7 @@
 
     /// `navigate(to:)` with `.editItem()` with an existing cipher triggers the show edit flow.
     func test_navigateTo_editItem_existingCipher_nonPremium() throws {
-<<<<<<< HEAD
-        vaultRepository.hasPremiumResult = .success(false)
-        let task = Task {
-            await subject.navigate(asyncTo: .editItem(cipher: .loginFixture()), context: subject)
-        }
-        waitFor(!stackNavigator.actions.isEmpty)
-        task.cancel()
-=======
         subject.navigate(to: .editItem(.loginFixture(), false), context: subject)
->>>>>>> d5c000a5
 
         let action = try XCTUnwrap(stackNavigator.actions.last)
         XCTAssertEqual(action.type, .replaced)
@@ -227,17 +218,7 @@
 
     /// `navigate(to:)` with `.editItem()` with an existing cipher triggers the show edit flow.
     func test_navigateTo_editItem_existingCipher_unknownPremium() throws {
-<<<<<<< HEAD
-        struct TestError: Error {}
-        vaultRepository.hasPremiumResult = .failure(TestError())
-        let task = Task {
-            await subject.navigate(asyncTo: .editItem(cipher: .loginFixture()), context: subject)
-        }
-        waitFor(!stackNavigator.actions.isEmpty)
-        task.cancel()
-=======
         subject.navigate(to: .editItem(.loginFixture(), false), context: subject)
->>>>>>> d5c000a5
 
         let action = try XCTUnwrap(stackNavigator.actions.last)
         XCTAssertEqual(action.type, .replaced)
@@ -426,4 +407,4 @@
     func didCancelScan() {
         didCancel = true
     }
-}+} // swiftlint:disable:this file_length