import BitwardenSdk
import Foundation

// MARK: - CipherItemState

/// An object that defines the current state of any view interacting with a cipher item.
///
struct CipherItemState: Equatable {
    // MARK: Types

    /// An enum defining if the state is a new or existing cipher.
    enum Configuration: Equatable {
        /// A case for new ciphers.
        case add
        /// A case to view or edit an existing cipher.
        case existing(cipherView: CipherView)

        /// The existing `CipherView` if the configuration is `existing`.
        var existingCipherView: CipherView? {
            guard case let .existing(cipherView) = self else { return nil }
            return cipherView
        }
    }

    /// An enumeration of the possible values of this state.
    enum ItemTypeState: Equatable {
        /// A login item's representative state.
        case login(ViewLoginItemState)
    }

    // MARK: Properties

    /// The Add or Existing Configuration.
    let configuration: Configuration

    /// The custom fields.
    var customFields: [CustomFieldState]

    /// The folder this item should be added to.
    var folder: String

    /// A flag indicating if this item is favorited.
    var isFavoriteOn: Bool

    /// A flag indicating if master password re-prompt is required.
    var isMasterPasswordRePromptOn: Bool

    /// The state for a login type item.
    var loginState: LoginItemState

    /// The name of this item.
    var name: String

    /// The notes for this item.
    var notes: String

    /// The owner of this item.
    var owner: String

    /// What cipher type this item is.
    var type: CipherType

    /// When this item was last updated.
    var updatedDate: Date

    // MARK: DerivedProperties

    /// The view state of the item.
    var viewState: ItemTypeState? {
        guard let cipherView = configuration.existingCipherView else {
            return nil
        }
        switch type {
        case .login:
            let viewLoginState = ViewLoginItemState(
                cipher: cipherView,
                customFields: customFields,
                isMasterPasswordRePromptOn: isMasterPasswordRePromptOn,
                loginState: loginState,
                name: name,
                notes: notes,
                updatedDate: updatedDate
            )
            return .login(viewLoginState)
        case .secureNote:
            return nil
        case .card:
            return nil
        case .identity:
            return nil
        }
    }

    // MARK: Initialization

    private init(
        configuration: Configuration,
        customFields: [CustomFieldState],
        folder: String,
        isFavoriteOn: Bool,
        isMasterPasswordRePromptOn: Bool,
        loginState: LoginItemState,
        name: String,
        notes: String,
        owner: String,
        type: CipherType,
        updatedDate: Date
    ) {
        self.customFields = customFields
        self.folder = folder
        self.isFavoriteOn = isFavoriteOn
        self.isMasterPasswordRePromptOn = isMasterPasswordRePromptOn
        self.loginState = loginState
        self.name = name
        self.notes = notes
        self.owner = owner
        self.type = type
        self.updatedDate = updatedDate
        self.configuration = configuration
    }

    init(addItem type: CipherType = .login) {
        self.init(
            configuration: .add,
            customFields: [],
            folder: "",
            isFavoriteOn: false,
            isMasterPasswordRePromptOn: false,
            loginState: .init(),
            name: "",
            notes: "",
            owner: "",
            type: type,
            updatedDate: .now
        )
    }

    init?(existing cipherView: CipherView) {
        guard cipherView.id != nil else { return nil }
        self.init(
            configuration: .existing(cipherView: cipherView),
            customFields: cipherView.customFields,
            folder: cipherView.folderId ?? "",
            isFavoriteOn: cipherView.favorite,
            isMasterPasswordRePromptOn: cipherView.reprompt == .password,
            loginState: cipherView.loginItemState(),
            name: cipherView.name,
            notes: cipherView.notes ?? "",
            owner: "",
            type: .init(type: cipherView.type),
            updatedDate: cipherView.revisionDate
        )
    }

    // MARK: Methods

    /// Toggles the password visibility for the specified custom field.
    ///
    /// - Parameter customFieldState: The custom field to update.
    ///
    mutating func togglePasswordVisibility(for customFieldState: CustomFieldState) {
        if let index = customFields.firstIndex(of: customFieldState) {
            customFields[index].isPasswordVisible.toggle()
        }
    }
}

extension CipherItemState {
    /// Returns a `CipherView` based on the properties of the `CipherItemState`.
    func newCipherView(creationDate: Date = .now) -> CipherView {
        CipherView(
            id: nil,
            organizationId: nil,
            folderId: nil,
            collectionIds: [],
            key: nil,
            name: name,
            notes: notes.nilIfEmpty,
<<<<<<< HEAD
            type: BitwardenSdk.CipherType(.login),
            login: BitwardenSdk.LoginView(
                username: loginState.username.nilIfEmpty,
                password: loginState.password.nilIfEmpty,
                passwordRevisionDate: nil,
                uris: loginState.uris.compactMap(\.loginUriView).nilIfEmpty,
                totp: nil,
                autofillOnPageLoad: nil
            ),
=======
            type: BitwardenSdk.CipherType(type),
            login: type == .login ? loginState.loginView : nil,
>>>>>>> e6e538f5
            identity: nil,
            card: nil,
            secureNote: type == .secureNote ? .init(type: .generic) : nil,
            favorite: isFavoriteOn,
            reprompt: isMasterPasswordRePromptOn ? .password : .none,
            organizationUseTotp: false,
            edit: true,
            viewPassword: true,
            localData: nil,
            attachments: nil,
            fields: nil,
            passwordHistory: nil,
            creationDate: creationDate,
            deletedDate: nil,
            revisionDate: creationDate
        )
    }
}<|MERGE_RESOLUTION|>--- conflicted
+++ resolved
@@ -176,20 +176,8 @@
             key: nil,
             name: name,
             notes: notes.nilIfEmpty,
-<<<<<<< HEAD
-            type: BitwardenSdk.CipherType(.login),
-            login: BitwardenSdk.LoginView(
-                username: loginState.username.nilIfEmpty,
-                password: loginState.password.nilIfEmpty,
-                passwordRevisionDate: nil,
-                uris: loginState.uris.compactMap(\.loginUriView).nilIfEmpty,
-                totp: nil,
-                autofillOnPageLoad: nil
-            ),
-=======
             type: BitwardenSdk.CipherType(type),
             login: type == .login ? loginState.loginView : nil,
->>>>>>> e6e538f5
             identity: nil,
             card: nil,
             secureNote: type == .secureNote ? .init(type: .generic) : nil,
