// MARK: - AddEditItemAction

import BitwardenSdk

/// Actions that can be handled by an `AddEditItemProcessor`.
enum AddEditItemAction: Equatable {
<<<<<<< HEAD
    /// A card field changed
    case cardFieldChanged(AddEditCardItemAction)
=======
    /// The toggle for including the item in a collection was changed.
    case collectionToggleChanged(Bool, collectionId: String)
>>>>>>> 8fb3f91d

    /// The dismiss button was pressed.
    case dismissPressed

    /// The favorite toggle was changed.
    case favoriteChanged(Bool)

    /// The folder field was changed.
    case folderChanged(String)

    /// The generate password button was pressed.
    case generatePasswordPressed

    /// The generate username button was pressed.
    case generateUsernamePressed

    /// The identity field was changed.
    case identityFieldChanged(AddEditIdentityItemAction)

    /// The master password re-prompt toggle was changed.
    case masterPasswordRePromptChanged(Bool)

    /// The more button was pressed.
    case morePressed(VaultItemManagementMenuAction)

    /// The name field was changed.
    case nameChanged(String)

    /// The new custom field button was pressed.
    case newCustomFieldPressed

    /// The new uri button was pressed.
    case newUriPressed

    /// The notes field was changed.
    case notesChanged(String)

    /// The owner field was changed.
    case ownerChanged(CipherOwner)

    /// The password field was changed.
    case passwordChanged(String)

    /// The toast was shown or hidden.
    case toastShown(Toast?)

    /// The toggle password visibility button was changed.
    case togglePasswordVisibilityChanged(Bool)

    /// The TOTP field was changed.
    ///
    /// - Parameter newValue: the updated TOTP key.
    ///
    case totpKeyChanged(_ newValue: String?)

    /// The type field was changed.
    case typeChanged(CipherType)

    /// The uri field was changed.
    case uriChanged(String, index: Int)

    /// The uri field's match type was changed.
    case uriTypeChanged(DefaultableType<UriMatchType>, index: Int)

    /// The remove uri button was pressed.
    case removeUriPressed(index: Int)

    /// The username field was changed.
    case usernameChanged(String)
}<|MERGE_RESOLUTION|>--- conflicted
+++ resolved
@@ -4,13 +4,11 @@
 
 /// Actions that can be handled by an `AddEditItemProcessor`.
 enum AddEditItemAction: Equatable {
-<<<<<<< HEAD
     /// A card field changed
     case cardFieldChanged(AddEditCardItemAction)
-=======
+
     /// The toggle for including the item in a collection was changed.
     case collectionToggleChanged(Bool, collectionId: String)
->>>>>>> 8fb3f91d
 
     /// The dismiss button was pressed.
     case dismissPressed
