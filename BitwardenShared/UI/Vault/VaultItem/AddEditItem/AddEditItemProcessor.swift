import BitwardenSdk
import Foundation

// MARK: - CipherItemOperationDelegate

/// An object that is notified when specific circumstances in the add/edit/delete item view have occurred.
///
protocol CipherItemOperationDelegate: AnyObject {
    /// Called when the cipher item has been successfully deleted.
    func itemDeleted()
}

// MARK: - AddEditItemProcessor

/// The processor used to manage state and handle actions for the add item screen.
final class AddEditItemProcessor: // swiftlint:disable:this type_body_length
    StateProcessor<AddEditItemState, AddEditItemAction, AddEditItemEffect> {
    // MARK: Types

    typealias Services = HasCameraService
        & HasErrorReporter
        & HasPasteboardService
        & HasTOTPService
        & HasVaultRepository

    // MARK: Properties

    /// The `Coordinator` that handles navigation.
    private var coordinator: AnyCoordinator<VaultItemRoute>

    /// The delegate that is notified when delete cipher item have occurred.
    private weak var delegate: CipherItemOperationDelegate?

    /// The services required by this processor.
    private let services: Services

    // MARK: Initialization

    /// Creates a new `AddEditItemProcessor`.
    ///
    /// - Parameters:
    ///   - coordinator: The `Coordinator` that handles navigation.
    ///   - delegate: The delegate that is notified when add/edit/delete cipher item have occurred.
    ///   - services: The services required by this processor.
    ///   - state: The initial state for the processor.
    ///
    init(
        coordinator: AnyCoordinator<VaultItemRoute>,
        delegate: CipherItemOperationDelegate?,
        services: Services,
        state: AddEditItemState
    ) {
        self.coordinator = coordinator
        self.delegate = delegate
        self.services = services
        super.init(state: state)
    }

    // MARK: Methods

    override func perform(_ effect: AddEditItemEffect) async {
        switch effect {
        case .checkPasswordPressed:
            await checkPassword()
        case .copyTotpPressed:
            guard let key = state.loginState.authenticatorKey else { return }
            services.pasteboardService.copy(key)
            state.toast = Toast(text: Localizations.valueHasBeenCopied(Localizations.authenticatorKeyScanner))
        case .fetchCipherOptions:
            await fetchCipherOptions()
        case .savePressed:
            await saveItem()
        case .setupTotpPressed:
            await setupTotp()
        case .deletePressed:
            await showDeleteConfirmation()
        }
    }

    override func receive(_ action: AddEditItemAction) { // swiftlint:disable:this function_body_length
        switch action {
        case let .cardFieldChanged(cardFieldAction):
            updateCardState(&state, for: cardFieldAction)
        case let .collectionToggleChanged(newValue, collectionId):
            state.toggleCollection(newValue: newValue, collectionId: collectionId)
        case .dismissPressed:
            coordinator.navigate(to: .dismiss())
        case let .favoriteChanged(newValue):
            state.isFavoriteOn = newValue
        case let .folderChanged(newValue):
            state.folder = newValue
        case .generatePasswordPressed:
            if state.loginState.password.isEmpty {
                coordinator.navigate(to: .generator(.password), context: self)
            } else {
                presentReplacementAlert(for: .password)
            }
        case .generateUsernamePressed:
            if state.loginState.username.isEmpty {
                let emailWebsite = state.loginState.generatorEmailWebsite
                coordinator.navigate(to: .generator(.username, emailWebsite: emailWebsite), context: self)
            } else {
                presentReplacementAlert(for: .username)
            }
        case let .identityFieldChanged(action):
            updateIdentityState(&state, for: action)
        case let .masterPasswordRePromptChanged(newValue):
            state.isMasterPasswordRePromptOn = newValue
        case let .morePressed(menuAction):
            switch menuAction {
            case .attachments:
                // TODO: BIT-364
                print("attachments")
            case .clone:
                // we don't show clone option in edit item state
                break
            case .editCollections:
                coordinator.navigate(to: .editCollections(state.cipher), context: self)
            case .moveToOrganization:
                coordinator.navigate(to: .moveToOrganization(state.cipher), context: self)
            }
        case let .nameChanged(newValue):
            state.name = newValue
        case .newCustomFieldPressed:
            presentCustomFieldAlert()
        case .newUriPressed:
            state.loginState.uris.append(UriState())
        case let .notesChanged(newValue):
            state.notes = newValue
        case let .ownerChanged(newValue):
            state.owner = newValue
        case let .passwordChanged(newValue):
            state.loginState.password = newValue
        case let .removeUriPressed(index):
            guard index < state.loginState.uris.count else { return }
            state.loginState.uris.remove(at: index)
        case let .togglePasswordVisibilityChanged(newValue):
            state.loginState.isPasswordVisible = newValue
        case let .toastShown(newValue):
            state.toast = newValue
        case .totpFieldLeftFocus:
            parseAndValidateEditedAuthenticatorKey(state.loginState.totpState.rawAuthenticatorKeyString)
        case let .totpKeyChanged(newValue):
            state.loginState.totpState = .init(newValue)
        case let .typeChanged(newValue):
            state.type = newValue
        case let .uriChanged(newValue, index: index):
            guard state.loginState.uris.count > index else { return }
            state.loginState.uris[index].uri = newValue
        case let .uriTypeChanged(newValue, index):
            guard index < state.loginState.uris.count else { return }
            state.loginState.uris[index].matchType = newValue
        case let .usernameChanged(newValue):
            state.loginState.username = newValue
        }
    }

    // MARK: Private Methods

    /// Fetches any additional data (e.g. organizations and folders) needed for adding or editing a cipher.
    private func fetchCipherOptions() async {
        do {
            state.collections = try await services.vaultRepository.fetchCollections(includeReadOnly: false)
            state.ownershipOptions = try await services.vaultRepository
                .fetchCipherOwnershipOptions(includePersonal: true)

            let folders = try await services.vaultRepository.fetchFolders()
                .map { DefaultableType<FolderView>.custom($0) }
            state.folders = [.default] + folders
        } catch {
            services.errorReporter.log(error: error)
        }
    }

    /// Receives an `AddEditCardItem` action from the `AddEditCardView` view's store, and updates
    /// the `AddEditCardState`.
    ///
    /// - Parameters:
    ///   - state: The parent `AddEditCardState` to be updated.
    ///   - action: The `AddEditCardItemAction` received.
    private func updateCardState(_ state: inout AddEditItemState, for action: AddEditCardItemAction) {
        switch action {
        case let .brandChanged(brand):
            state.cardItemState.brand = brand
        case let .cardholderNameChanged(name):
            state.cardItemState.cardholderName = name
        case let .cardNumberChanged(number):
            state.cardItemState.cardNumber = number
        case let .cardSecurityCodeChanged(code):
            state.cardItemState.cardSecurityCode = code
        case let .expirationMonthChanged(month):
            state.cardItemState.expirationMonth = month
        case let .expirationYearChanged(year):
            state.cardItemState.expirationYear = year
        case let .toggleCodeVisibilityChanged(isVisible):
            state.cardItemState.isCodeVisible = isVisible
        case let .toggleNumberVisibilityChanged(isVisible):
            state.cardItemState.isNumberVisible = isVisible
        }
    }

    /// Receives an `AddEditIdentityItem` action from the `AddEditIdentityView` view's store, and updates
    /// the `AddEditIdentityState`.
    ///
    /// - Parameters:
    ///   - state: The parent `AddEditItemState` to be updated.
    ///   - action: The `AddEditIdentityItemAction` received.
    private func updateIdentityState(_ state: inout AddEditItemState, for action: AddEditIdentityItemAction) {
        switch action {
        case let .firstNameChanged(firstName):
            state.identityState.firstName = firstName
        case let .middleNameChanged(middleName):
            state.identityState.middleName = middleName
        case let .titleChanged(title):
            state.identityState.title = title
        case let .lastNameChanged(lastName):
            state.identityState.lastName = lastName
        case let .userNameChanged(userName):
            state.identityState.userName = userName
        case let .companyChanged(company):
            state.identityState.company = company
        case let .socialSecurityNumberChanged(ssn):
            state.identityState.socialSecurityNumber = ssn
        case let .passportNumberChanged(passportNumber):
            state.identityState.passportNumber = passportNumber
        case let .licenseNumberChanged(licenseNumber):
            state.identityState.licenseNumber = licenseNumber
        case let .emailChanged(email):
            state.identityState.email = email
        case let .phoneNumberChanged(phoneNumber):
            state.identityState.phone = phoneNumber
        case let .address1Changed(address1):
            state.identityState.address1 = address1
        case let .address2Changed(address2):
            state.identityState.address2 = address2
        case let .address3Changed(address3):
            state.identityState.address3 = address3
        case let .cityOrTownChanged(cityOrTown):
            state.identityState.cityOrTown = cityOrTown
        case let .stateChanged(stateProvince):
            state.identityState.state = stateProvince
        case let .postalCodeChanged(postalCode):
            state.identityState.postalCode = postalCode
        case let .countryChanged(country):
            state.identityState.country = country
        }
    }

    /// Checks the password currently stored in `state`.
    ///
    private func checkPassword() async {
        coordinator.showLoadingOverlay(title: Localizations.checkingPassword)
        defer { coordinator.hideLoadingOverlay() }

        do {
            // TODO: BIT-369 Use the api to check the password
            try await Task.sleep(nanoseconds: 1_000_000_000)
            let alert = Alert(
                title: Localizations.passwordExposed(9_659_365),
                message: nil,
                alertActions: [
                    AlertAction(
                        title: Localizations.ok,
                        style: .default
                    ),
                ]
            )
            coordinator.navigate(to: .alert(alert))
        } catch {
            services.errorReporter.log(error: error)
        }
    }

    /// Builds an alert for creating a new custom field and then routes the coordinator
    /// to the `.alert` route.
    ///
    private func presentCustomFieldAlert() {
        // TODO: BIT-368 Navigate to an `.alert` route with the custom field alert
    }

    /// Builds and navigates to an alert for overwriting an existing value for the specified type.
    ///
    /// - Parameter type: The `GeneratorType` that is being overwritten.
    ///
    private func presentReplacementAlert(for type: GeneratorType) {
        let title: String
        switch type {
        case .password:
            title = Localizations.passwordOverrideAlert
        case .username:
            title = Localizations.areYouSureYouWantToOverwriteTheCurrentUsername
        }

        let alert = Alert(
            title: title,
            message: nil,
            alertActions: [
                AlertAction(title: Localizations.no, style: .default),
                AlertAction(
                    title: Localizations.yes,
                    style: .default,
                    handler: { [weak self] _ in
                        let emailWebsite = self?.state.loginState.generatorEmailWebsite
                        self?.coordinator.navigate(to: .generator(type, emailWebsite: emailWebsite), context: self)
                    }
                ),
            ]
        )
        coordinator.navigate(to: .alert(alert))
    }

    /// Saves the item currently stored in `state`.
    ///
    private func saveItem() async {
        guard state.cipher.organizationId == nil || !state.cipher.collectionIds.isEmpty else {
            coordinator.showAlert(
                .defaultAlert(
                    title: Localizations.anErrorHasOccurred,
                    message: Localizations.selectOneCollection
                )
            )
            return
        }

        defer { coordinator.hideLoadingOverlay() }
        do {
            try EmptyInputValidator(fieldName: Localizations.name)
                .validate(input: state.name)
            coordinator.showLoadingOverlay(title: Localizations.saving)
            switch state.configuration {
            case .add:
                try await addItem()
            case let .existing(cipherView):
                try await updateItem(cipherView: cipherView)
            }
        } catch let error as InputValidationError {
            coordinator.showAlert(Alert.inputValidationAlert(error: error))
            return
        } catch {
            coordinator.showAlert(.networkResponseError(error))
            services.errorReporter.log(error: error)
        }
    }

    /// Adds the item currently in `state`.
    ///
    private func addItem() async throws {
        try await services.vaultRepository.addCipher(state.cipher)
        coordinator.hideLoadingOverlay()
        coordinator.navigate(to: .dismiss())
    }

    /// Soft Deletes the item currently stored in `state`.
    ///
    private func deleteItem() async {
        defer { coordinator.hideLoadingOverlay() }
        do {
            coordinator.showLoadingOverlay(title: Localizations.softDeleting)
            try await services.vaultRepository.softDeleteCipher(state.cipher)
            coordinator.navigate(to: .dismiss(DismissAction(action: { [weak self] in
                self?.delegate?.itemDeleted()
            })))
        } catch {
            coordinator.showAlert(.networkResponseError(error))
            services.errorReporter.log(error: error)
        }
    }

    /// Shows delete cipher confirmation alert.
    ///
    private func showDeleteConfirmation() async {
        let alert = Alert.deleteCipherConfirmation { [weak self] in
            guard let self else { return }
            await deleteItem()
        }
        coordinator.showAlert(alert)
    }

    /// Updates the item currently in `state`.
    ///
    private func updateItem(cipherView: CipherView) async throws {
        try await services.vaultRepository.updateCipher(cipherView.updatedView(with: state))
        coordinator.hideLoadingOverlay()
        coordinator.navigate(to: .dismiss())
    }

    /// Kicks off the TOTP setup flow.
    ///
    private func setupTotp() async {
        guard services.cameraService.deviceSupportsCamera() else {
            coordinator.navigate(to: .setupTotpManual, context: self)
            return
        }
        let status = await services.cameraService.checkStatusOrRequestCameraAuthorization()
        if status == .authorized {
            await coordinator.navigate(asyncTo: .scanCode, context: self)
        } else {
            coordinator.navigate(to: .setupTotpManual, context: self)
        }
    }
}

extension AddEditItemProcessor: GeneratorCoordinatorDelegate {
    func didCancelGenerator() {
        coordinator.navigate(to: .dismiss())
    }

    func didCompleteGenerator(for type: GeneratorType, with value: String) {
        switch type {
        case .password:
            state.loginState.password = value
        case .username:
            state.loginState.username = value
        }
        coordinator.navigate(to: .dismiss())
    }
}

extension AddEditItemProcessor: AuthenticatorKeyCaptureDelegate {
    func didCompleteCapture(
        _ captureCoordinator: AnyCoordinator<AuthenticatorKeyCaptureRoute>,
        with value: String
    ) {
        let dismissAction = DismissAction(action: { [weak self] in
            self?.parseAndValidateCapturedAuthenticatorKey(value)
        })
        captureCoordinator.navigate(to: .dismiss(dismissAction))
    }

    func parseAndValidateCapturedAuthenticatorKey(_ key: String) {
        do {
            let authKeyModel = try services.totpService.getTOTPConfiguration(key: key)
            state.loginState.totpState = .key(authKeyModel)
            state.toast = Toast(text: Localizations.authenticatorKeyAdded)
        } catch {
            coordinator.navigate(to: .alert(.totpScanFailureAlert()))
        }
    }

<<<<<<< HEAD
    func showCameraScan(_ captureCoordinator: AnyCoordinator<AuthenticatorKeyCaptureRoute>) {
        guard services.cameraService.deviceSupportsCamera() else { return }
        let dismissAction = DismissAction(action: { [weak self] in
            self?.coordinator.navigate(to: .scanCode, context: self)
        })
        captureCoordinator.navigate(to: .dismiss(dismissAction))
    }

    func showManualEntry(_ captureCoordinator: AnyCoordinator<AuthenticatorKeyCaptureRoute>) {
        let dismissAction = DismissAction(action: { [weak self] in
            self?.coordinator.navigate(to: .setupTotpManual, context: self)
        })
        captureCoordinator.navigate(to: .dismiss(dismissAction))
=======
    func parseAndValidateEditedAuthenticatorKey(_ key: String?) {
        guard key != state.loginState.totpState.authKeyModel?.rawAuthenticatorKey else { return }
        let newState = LoginTOTPState(key)
        state.loginState.totpState = newState
        guard case .invalid = newState else { return }
        coordinator.navigate(to: .alert(.totpScanFailureAlert()))
>>>>>>> 8b446b87
    }
}

// MARK: - EditCollectionsProcessorDelegate

extension AddEditItemProcessor: EditCollectionsProcessorDelegate {
    func didUpdateCipher() {
        state.toast = Toast(text: Localizations.itemUpdated)
    }
}

// MARK: - MoveToOrganizationProcessorDelegate

extension AddEditItemProcessor: MoveToOrganizationProcessorDelegate {
    func didMoveCipher(_ cipher: CipherView, to organization: CipherOwner) {
        state.toast = Toast(text: Localizations.movedItemToOrg(cipher.name, organization.localizedName))
    }
} // swiftlint:disable:this file_length<|MERGE_RESOLUTION|>--- conflicted
+++ resolved
@@ -437,7 +437,14 @@
         }
     }
 
-<<<<<<< HEAD
+    func parseAndValidateEditedAuthenticatorKey(_ key: String?) {
+        guard key != state.loginState.totpState.authKeyModel?.rawAuthenticatorKey else { return }
+        let newState = LoginTOTPState(key)
+        state.loginState.totpState = newState
+        guard case .invalid = newState else { return }
+        coordinator.navigate(to: .alert(.totpScanFailureAlert()))
+    }
+
     func showCameraScan(_ captureCoordinator: AnyCoordinator<AuthenticatorKeyCaptureRoute>) {
         guard services.cameraService.deviceSupportsCamera() else { return }
         let dismissAction = DismissAction(action: { [weak self] in
@@ -451,14 +458,6 @@
             self?.coordinator.navigate(to: .setupTotpManual, context: self)
         })
         captureCoordinator.navigate(to: .dismiss(dismissAction))
-=======
-    func parseAndValidateEditedAuthenticatorKey(_ key: String?) {
-        guard key != state.loginState.totpState.authKeyModel?.rawAuthenticatorKey else { return }
-        let newState = LoginTOTPState(key)
-        state.loginState.totpState = newState
-        guard case .invalid = newState else { return }
-        coordinator.navigate(to: .alert(.totpScanFailureAlert()))
->>>>>>> 8b446b87
     }
 }
 
