--- conflicted
+++ resolved
@@ -1363,22 +1363,18 @@
 
 class MockCipherItemOperationDelegate: CipherItemOperationDelegate {
     var itemDeletedCalled = false
-<<<<<<< HEAD
+    var itemRestoredCalled = false
     var itemSoftDeletedCalled = false
-=======
-    var itemRestoredCalled = false
->>>>>>> cb8b2445
 
     func itemDeleted() {
         itemDeletedCalled = true
     }
 
-<<<<<<< HEAD
+    func itemRestored() {
+        itemRestoredCalled = true
+    }
+
     func itemSoftDeleted() {
         itemSoftDeletedCalled = true
-=======
-    func itemRestored() {
-        itemRestoredCalled = true
->>>>>>> cb8b2445
     }
 }