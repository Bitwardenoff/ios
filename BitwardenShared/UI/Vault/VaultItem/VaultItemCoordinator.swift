import BitwardenSdk
import SwiftUI

// MARK: - VaultItemCoordinator

/// A coordinator that manages navigation for displaying, editing, and adding individual vault items.
///
class VaultItemCoordinator: Coordinator, HasStackNavigator {
    // MARK: Types

    typealias Module = GeneratorModule
        & VaultItemModule

    typealias Services = AuthenticatorKeyCaptureCoordinator.Services
        & GeneratorCoordinator.Services
        & HasTOTPService
        & HasVaultRepository

    // MARK: - Private Properties

    /// The module used by this coordinator to create child coordinators.
    private let module: Module

    /// The services used by this coordinator.
    private let services: Services

    // MARK: Properties

    /// The stack navigator that is managed by this coordinator.
    var stackNavigator: StackNavigator

    // MARK: Initialization

    /// Creates a new `VaultCoordinator`.
    ///
    /// - Parameters:
    ///   - module: The module used by this coordinator to create child coordinators.
    ///   - services: The services used by this coordinator.
    ///   - stackNavigator: The stack navigator that is managed by this coordinator.
    ///
    init(
        module: Module,
        services: Services,
        stackNavigator: StackNavigator
    ) {
        self.module = module
        self.services = services
        self.stackNavigator = stackNavigator
    }

    func navigate(to route: VaultItemRoute, context: AnyObject?) {
        switch route {
<<<<<<< HEAD
        case .addItem,
             .editItem,
             .scanCode:
            Task {
                await navigate(asyncTo: route, context: context)
            }
=======
        case let .addItem(allowTypeSelection, group, uri):
            showAddItem(
                for: group.flatMap(CipherType.init),
                allowTypeSelection: allowTypeSelection,
                uri: uri,
                delegate: context as? CipherItemOperationDelegate
            )
>>>>>>> 7cd13e18
        case let .alert(alert):
            stackNavigator.present(alert)
        case let .dismiss(onDismiss):
            stackNavigator.dismiss(animated: true, completion: {
                onDismiss?.action()
            })
        case let .editCollections(cipher):
            showEditCollections(cipher: cipher, delegate: context as? EditCollectionsProcessorDelegate)
<<<<<<< HEAD
=======
        case let .editItem(cipher: cipher):
            showEditItem(for: cipher, delegate: context as? CipherItemOperationDelegate)
>>>>>>> 7cd13e18
        case let .generator(type, emailWebsite):
            guard let delegate = context as? GeneratorCoordinatorDelegate else { return }
            showGenerator(for: type, emailWebsite: emailWebsite, delegate: delegate)
        case let .moveToOrganization(cipher):
            showMoveToOrganization(cipher: cipher, delegate: context as? MoveToOrganizationProcessorDelegate)
        case .setupTotpManual:
            guard let delegate = context as? AuthenticatorKeyCaptureDelegate else { return }
            showManualTotp(delegate: delegate)
        case let .viewItem(id):
            showViewItem(id: id, delegate: context as? CipherItemOperationDelegate)
        }
    }

    func navigate(asyncTo route: VaultItemRoute, context: AnyObject?) async {
        switch route {
        case let .addItem(group: group):
            await showAddItem(for: group.flatMap(CipherType.init))
        case .scanCode:
            guard let delegate = context as? AuthenticatorKeyCaptureDelegate else { return }
            await showCamera(delegate: delegate)
        case let .editItem(cipher: cipherView):
            await showEditItem(for: cipherView)
        default:
            navigate(to: route, context: context)
        }
    }

    func start() {}

    // MARK: Private Methods

    /// Present a child `VaultItemCoordinator` on top of the existing coordinator.
    ///
    /// Presenting a view on top of an already presented view within the same coordinator causes
    /// problems when dismissing only the top view. So instead, present a new coordinator and
    /// show the view to navigate to within that coordinator's navigator.
    ///
    /// - Parameter route: The route to navigate to in the presented coordinator.
    ///
    private func presentChildVaultItemCoordinator(route: VaultItemRoute, context: AnyObject?) {
        let navigationController = UINavigationController()
        let coordinator = module.makeVaultItemCoordinator(stackNavigator: navigationController)
        coordinator.navigate(to: route, context: context)
        coordinator.start()
        stackNavigator.present(navigationController)
    }

    /// Shows the add item screen.
    ///
    /// - Parameters:
    ///   - type: An optional `CipherType` to initialize this view with.
    ///   - allowTypeSelection: Whether the user should be able to select the type of item to add.
    ///   - uri: A URI string used to populate the add item screen.
    ///   - delegate: A `CipherItemOperationDelegate` delegate that is notified when specific circumstances
    ///     in the add/edit/delete item view have occurred.
    ///
<<<<<<< HEAD
    private func showAddItem(for type: CipherType?) async {
        let hasPremium = await (try? services.vaultRepository.doesActiveAccountHavePremium())
            ?? false
        let state = CipherItemState(addItem: type ?? .login, hasPremium: hasPremium)
        let processor = AddEditItemProcessor(
            coordinator: asAnyCoordinator(),
            delegate: nil,
            services: services,
            state: state
        )
        let store = Store(processor: processor)
        let view = AddEditItemView(store: store)
        stackNavigator.replace(view)
=======
    private func showAddItem(
        for type: CipherType?,
        allowTypeSelection: Bool,
        uri: String?,
        delegate: CipherItemOperationDelegate?
    ) {
        Task {
            let hasPremium = await (try? services.vaultRepository.doesActiveAccountHavePremium())
                ?? false
            let state = CipherItemState(
                addItem: type ?? .login,
                allowTypeSelection: allowTypeSelection,
                hasPremium: hasPremium,
                uri: uri
            )
            let processor = AddEditItemProcessor(
                coordinator: asAnyCoordinator(),
                delegate: delegate,
                services: services,
                state: state
            )
            let store = Store(processor: processor)
            let view = AddEditItemView(store: store)
            stackNavigator.replace(view)
        }
>>>>>>> 7cd13e18
    }

    /// Shows the move to organization screen.
    ///
    private func showEditCollections(cipher: CipherView, delegate: EditCollectionsProcessorDelegate?) {
        let processor = EditCollectionsProcessor(
            coordinator: asAnyCoordinator(),
            delegate: delegate,
            services: services,
            state: EditCollectionsState(cipher: cipher)
        )
        let view = EditCollectionsView(store: Store(processor: processor))
        let hostingController = UIHostingController(rootView: view)
        stackNavigator.present(UINavigationController(rootViewController: hostingController))
    }

    /// Shows the edit item screen.
    ///
    /// - Parameter cipherView: A `CipherView` to initialize this view with.
    ///
<<<<<<< HEAD
    private func showEditItem(for cipherView: CipherView) async {
        let hasPremium = await (try? services.vaultRepository.doesActiveAccountHavePremium())
            ?? false
        guard let state = CipherItemState(existing: cipherView, hasPremium: hasPremium) else { return }
        if stackNavigator.isEmpty {
            let processor = AddEditItemProcessor(
                coordinator: asAnyCoordinator(),
                delegate: nil,
                services: services,
                state: state
            )
            let store = Store(processor: processor)
            let view = AddEditItemView(store: store)
            stackNavigator.replace(view)
        } else {
            presentChildVaultItemCoordinator(route: .editItem(cipher: cipherView))
=======
    private func showEditItem(for cipherView: CipherView, delegate: CipherItemOperationDelegate?) {
        Task {
            let hasPremium = await (try? services.vaultRepository.doesActiveAccountHavePremium())
                ?? false
            guard let state = CipherItemState(existing: cipherView, hasPremium: hasPremium) else { return }
            if stackNavigator.isEmpty {
                let processor = AddEditItemProcessor(
                    coordinator: asAnyCoordinator(),
                    delegate: delegate,
                    services: services,
                    state: state
                )
                let store = Store(processor: processor)
                let view = AddEditItemView(store: store)
                stackNavigator.replace(view)
            } else {
                presentChildVaultItemCoordinator(route: .editItem(cipher: cipherView), context: delegate)
            }
>>>>>>> 7cd13e18
        }
    }

    /// Shows the totp camera setup screen.
    ///
    private func showCamera(delegate: AuthenticatorKeyCaptureDelegate) async {
        guard services.cameraService.deviceSupportsCamera() else {
            showManualTotp(delegate: delegate)
            return
        }
        let navigationController = UINavigationController()
        let coordinator = AuthenticatorKeyCaptureCoordinator(
            delegate: delegate,
            services: services,
            stackNavigator: navigationController
        )
        coordinator.start()
        await coordinator.navigate(asyncTo: .scanCode)
        stackNavigator.present(navigationController, overFullscreen: true)
    }

    /// Shows the totp manual setup screen.
    ///
    private func showManualTotp(delegate: AuthenticatorKeyCaptureDelegate) {
        let navigationController = UINavigationController()
        let coordinator = AuthenticatorKeyCaptureCoordinator(
            delegate: delegate,
            services: services,
            stackNavigator: navigationController
        ).asAnyCoordinator()
        coordinator.start()
        coordinator.navigate(to: .manualKeyEntry, context: nil)
        stackNavigator.present(navigationController)
    }

    /// Shows the move to organization screen.
    ///
    private func showMoveToOrganization(cipher: CipherView, delegate: MoveToOrganizationProcessorDelegate?) {
        let processor = MoveToOrganizationProcessor(
            coordinator: asAnyCoordinator(),
            delegate: delegate,
            services: services,
            state: MoveToOrganizationState(cipher: cipher)
        )
        let view = MoveToOrganizationView(store: Store(processor: processor))
        let hostingController = UIHostingController(rootView: view)
        stackNavigator.present(UINavigationController(rootViewController: hostingController))
    }

    /// Shows the generator screen for the the specified type.
    ///
    /// - Parameters:
    ///   - type: The type to generate.
    ///   - emailWebsite: An optional website host used to generate usernames.
    ///   - delegate: The delegate for this generator flow.
    ///
    private func showGenerator(
        for type: GeneratorType,
        emailWebsite: String?,
        delegate: GeneratorCoordinatorDelegate
    ) {
        let navigationController = UINavigationController()
        let coordinator = module.makeGeneratorCoordinator(
            delegate: delegate,
            stackNavigator: navigationController
        ).asAnyCoordinator()
        coordinator.start()
        coordinator.navigate(to: .generator(staticType: type, emailWebsite: emailWebsite))
        stackNavigator.present(navigationController)
    }

    /// Shows the view item screen.
    ///
    /// - Parameter id: The id of the item to show.
    ///
    private func showViewItem(id: String, delegate: CipherItemOperationDelegate?) {
        let processor = ViewItemProcessor(
            coordinator: self,
            delegate: delegate,
            itemId: id,
            services: services,
            state: ViewItemState()
        )
        let store = Store(processor: processor)
        let view = ViewItemView(store: store)
        stackNavigator.replace(view)
    }
}

extension View {
    @ViewBuilder var navStackWrapped: some View {
        if #available(iOSApplicationExtension 16.0, *) {
            NavigationStack { self }
        } else {
            NavigationView { self }
                .navigationViewStyle(.stack)
        }
    }
}<|MERGE_RESOLUTION|>--- conflicted
+++ resolved
@@ -50,22 +50,12 @@
 
     func navigate(to route: VaultItemRoute, context: AnyObject?) {
         switch route {
-<<<<<<< HEAD
         case .addItem,
              .editItem,
              .scanCode:
             Task {
                 await navigate(asyncTo: route, context: context)
             }
-=======
-        case let .addItem(allowTypeSelection, group, uri):
-            showAddItem(
-                for: group.flatMap(CipherType.init),
-                allowTypeSelection: allowTypeSelection,
-                uri: uri,
-                delegate: context as? CipherItemOperationDelegate
-            )
->>>>>>> 7cd13e18
         case let .alert(alert):
             stackNavigator.present(alert)
         case let .dismiss(onDismiss):
@@ -74,11 +64,6 @@
             })
         case let .editCollections(cipher):
             showEditCollections(cipher: cipher, delegate: context as? EditCollectionsProcessorDelegate)
-<<<<<<< HEAD
-=======
-        case let .editItem(cipher: cipher):
-            showEditItem(for: cipher, delegate: context as? CipherItemOperationDelegate)
->>>>>>> 7cd13e18
         case let .generator(type, emailWebsite):
             guard let delegate = context as? GeneratorCoordinatorDelegate else { return }
             showGenerator(for: type, emailWebsite: emailWebsite, delegate: delegate)
@@ -94,13 +79,21 @@
 
     func navigate(asyncTo route: VaultItemRoute, context: AnyObject?) async {
         switch route {
-        case let .addItem(group: group):
-            await showAddItem(for: group.flatMap(CipherType.init))
+        case let .addItem(allowTypeSelection, group, uri):
+            await showAddItem(
+                for: group.flatMap(CipherType.init),
+                allowTypeSelection: allowTypeSelection,
+                uri: uri,
+                delegate: context as? CipherItemOperationDelegate
+            )
         case .scanCode:
             guard let delegate = context as? AuthenticatorKeyCaptureDelegate else { return }
             await showCamera(delegate: delegate)
         case let .editItem(cipher: cipherView):
-            await showEditItem(for: cipherView)
+            await showEditItem(
+                for: cipherView,
+                delegate: context as? CipherItemOperationDelegate
+            )
         default:
             navigate(to: route, context: context)
         }
@@ -135,36 +128,57 @@
     ///   - delegate: A `CipherItemOperationDelegate` delegate that is notified when specific circumstances
     ///     in the add/edit/delete item view have occurred.
     ///
-<<<<<<< HEAD
-    private func showAddItem(for type: CipherType?) async {
-        let hasPremium = await (try? services.vaultRepository.doesActiveAccountHavePremium())
-            ?? false
-        let state = CipherItemState(addItem: type ?? .login, hasPremium: hasPremium)
-        let processor = AddEditItemProcessor(
-            coordinator: asAnyCoordinator(),
-            delegate: nil,
-            services: services,
-            state: state
-        )
-        let store = Store(processor: processor)
-        let view = AddEditItemView(store: store)
-        stackNavigator.replace(view)
-=======
     private func showAddItem(
         for type: CipherType?,
         allowTypeSelection: Bool,
         uri: String?,
         delegate: CipherItemOperationDelegate?
-    ) {
-        Task {
-            let hasPremium = await (try? services.vaultRepository.doesActiveAccountHavePremium())
-                ?? false
-            let state = CipherItemState(
-                addItem: type ?? .login,
-                allowTypeSelection: allowTypeSelection,
-                hasPremium: hasPremium,
-                uri: uri
-            )
+    ) async {
+        let hasPremium = await (try? services.vaultRepository.doesActiveAccountHavePremium())
+            ?? false
+        let state = CipherItemState(
+            addItem: type ?? .login,
+            allowTypeSelection: allowTypeSelection,
+            hasPremium: hasPremium,
+            uri: uri
+        )
+        let processor = AddEditItemProcessor(
+            coordinator: asAnyCoordinator(),
+            delegate: delegate,
+            services: services,
+            state: state
+        )
+        let store = Store(processor: processor)
+        let view = AddEditItemView(store: store)
+        stackNavigator.replace(view)
+    }
+
+    /// Shows the move to organization screen.
+    ///
+    private func showEditCollections(cipher: CipherView, delegate: EditCollectionsProcessorDelegate?) {
+        let processor = EditCollectionsProcessor(
+            coordinator: asAnyCoordinator(),
+            delegate: delegate,
+            services: services,
+            state: EditCollectionsState(cipher: cipher)
+        )
+        let view = EditCollectionsView(store: Store(processor: processor))
+        let hostingController = UIHostingController(rootView: view)
+        stackNavigator.present(UINavigationController(rootViewController: hostingController))
+    }
+
+    /// Shows the edit item screen.
+    ///
+    /// - Parameters:
+    ///   - cipherView: A `CipherView` to initialize this view with.
+    ///   - delegate: A `CipherItemOperationDelegate` delegate that is notified when specific circumstances
+    ///     in the add/edit/delete item view have occurred.
+    ///
+    private func showEditItem(for cipherView: CipherView, delegate: CipherItemOperationDelegate?) async {
+        let hasPremium = await (try? services.vaultRepository.doesActiveAccountHavePremium())
+            ?? false
+        guard let state = CipherItemState(existing: cipherView, hasPremium: hasPremium) else { return }
+        if stackNavigator.isEmpty {
             let processor = AddEditItemProcessor(
                 coordinator: asAnyCoordinator(),
                 delegate: delegate,
@@ -174,65 +188,8 @@
             let store = Store(processor: processor)
             let view = AddEditItemView(store: store)
             stackNavigator.replace(view)
-        }
->>>>>>> 7cd13e18
-    }
-
-    /// Shows the move to organization screen.
-    ///
-    private func showEditCollections(cipher: CipherView, delegate: EditCollectionsProcessorDelegate?) {
-        let processor = EditCollectionsProcessor(
-            coordinator: asAnyCoordinator(),
-            delegate: delegate,
-            services: services,
-            state: EditCollectionsState(cipher: cipher)
-        )
-        let view = EditCollectionsView(store: Store(processor: processor))
-        let hostingController = UIHostingController(rootView: view)
-        stackNavigator.present(UINavigationController(rootViewController: hostingController))
-    }
-
-    /// Shows the edit item screen.
-    ///
-    /// - Parameter cipherView: A `CipherView` to initialize this view with.
-    ///
-<<<<<<< HEAD
-    private func showEditItem(for cipherView: CipherView) async {
-        let hasPremium = await (try? services.vaultRepository.doesActiveAccountHavePremium())
-            ?? false
-        guard let state = CipherItemState(existing: cipherView, hasPremium: hasPremium) else { return }
-        if stackNavigator.isEmpty {
-            let processor = AddEditItemProcessor(
-                coordinator: asAnyCoordinator(),
-                delegate: nil,
-                services: services,
-                state: state
-            )
-            let store = Store(processor: processor)
-            let view = AddEditItemView(store: store)
-            stackNavigator.replace(view)
         } else {
-            presentChildVaultItemCoordinator(route: .editItem(cipher: cipherView))
-=======
-    private func showEditItem(for cipherView: CipherView, delegate: CipherItemOperationDelegate?) {
-        Task {
-            let hasPremium = await (try? services.vaultRepository.doesActiveAccountHavePremium())
-                ?? false
-            guard let state = CipherItemState(existing: cipherView, hasPremium: hasPremium) else { return }
-            if stackNavigator.isEmpty {
-                let processor = AddEditItemProcessor(
-                    coordinator: asAnyCoordinator(),
-                    delegate: delegate,
-                    services: services,
-                    state: state
-                )
-                let store = Store(processor: processor)
-                let view = AddEditItemView(store: store)
-                stackNavigator.replace(view)
-            } else {
-                presentChildVaultItemCoordinator(route: .editItem(cipher: cipherView), context: delegate)
-            }
->>>>>>> 7cd13e18
+            presentChildVaultItemCoordinator(route: .editItem(cipher: cipherView), context: delegate)
         }
     }
 
