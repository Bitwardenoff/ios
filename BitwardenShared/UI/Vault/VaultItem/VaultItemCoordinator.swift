--- conflicted
+++ resolved
@@ -190,13 +190,9 @@
             stackNavigator: navigationController
         )
         coordinator.start()
-<<<<<<< HEAD
+
         await coordinator.handleEvent(.showScanCode, context: self)
-        stackNavigator.present(navigationController, overFullscreen: true)
-=======
-        await coordinator.navigate(asyncTo: .scanCode, withRedirect: false, context: nil)
         stackNavigator?.present(navigationController, overFullscreen: true)
->>>>>>> 2949c833
     }
 
     /// Shows the clone item screen.
