import BitwardenSdk
import SwiftUI

// MARK: - VaultItemCoordinator

/// A coordinator that manages navigation for displaying, editing, and adding individual vault items.
///
class VaultItemCoordinator: Coordinator, HasStackNavigator {
    // MARK: Types

    typealias Module = GeneratorModule
        & VaultItemModule

    typealias Services = AuthenticatorKeyCaptureCoordinator.Services
        & GeneratorCoordinator.Services
        & HasTOTPService
        & HasVaultRepository

    // MARK: - Private Properties

    /// The module used by this coordinator to create child coordinators.
    private let module: Module

    /// The services used by this coordinator.
    private let services: Services

    // MARK: Properties

    /// The stack navigator that is managed by this coordinator.
    var stackNavigator: StackNavigator

    // MARK: Initialization

    /// Creates a new `VaultCoordinator`.
    ///
    /// - Parameters:
    ///   - module: The module used by this coordinator to create child coordinators.
    ///   - services: The services used by this coordinator.
    ///   - stackNavigator: The stack navigator that is managed by this coordinator.
    ///
    init(
        module: Module,
        services: Services,
        stackNavigator: StackNavigator
    ) {
        self.module = module
        self.services = services
        self.stackNavigator = stackNavigator
    }

    func navigate(to route: VaultItemRoute, context: AnyObject?) {
        switch route {
<<<<<<< HEAD
        case .addItem,
             .editItem,
             .scanCode:
            Task {
                await navigate(asyncTo: route, context: context)
            }
=======
        case let .addItem(allowTypeSelection, group, hasPremium, uri):
            showAddItem(
                for: group.flatMap(CipherType.init),
                allowTypeSelection: allowTypeSelection,
                hasPremium: hasPremium,
                uri: uri,
                delegate: context as? CipherItemOperationDelegate
            )
>>>>>>> d5c000a5
        case let .alert(alert):
            stackNavigator.present(alert)
        case let .dismiss(onDismiss):
            stackNavigator.dismiss(animated: true, completion: {
                onDismiss?.action()
            })
        case let .editCollections(cipher):
            showEditCollections(cipher: cipher, delegate: context as? EditCollectionsProcessorDelegate)
<<<<<<< HEAD
=======
        case let .editItem(cipher, hasPremium):
            showEditItem(for: cipher, hasPremium: hasPremium, delegate: context as? CipherItemOperationDelegate)
>>>>>>> d5c000a5
        case let .generator(type, emailWebsite):
            guard let delegate = context as? GeneratorCoordinatorDelegate else { return }
            showGenerator(for: type, emailWebsite: emailWebsite, delegate: delegate)
        case let .moveToOrganization(cipher):
            showMoveToOrganization(cipher: cipher, delegate: context as? MoveToOrganizationProcessorDelegate)
        case .setupTotpManual:
            guard let delegate = context as? AuthenticatorKeyCaptureDelegate else { return }
            showManualTotp(delegate: delegate)
        case let .viewItem(id):
            showViewItem(id: id, delegate: context as? CipherItemOperationDelegate)
        }
    }

    func navigate(asyncTo route: VaultItemRoute, context: AnyObject?) async {
        switch route {
        case let .addItem(allowTypeSelection, group, uri):
            await showAddItem(
                for: group.flatMap(CipherType.init),
                allowTypeSelection: allowTypeSelection,
                uri: uri,
                delegate: context as? CipherItemOperationDelegate
            )
        case .scanCode:
            guard let delegate = context as? AuthenticatorKeyCaptureDelegate else { return }
            await showCamera(delegate: delegate)
        case let .editItem(cipher: cipherView):
            await showEditItem(
                for: cipherView,
                delegate: context as? CipherItemOperationDelegate
            )
        default:
            navigate(to: route, context: context)
        }
    }

    func start() {}

    // MARK: Private Methods

    /// Present a child `VaultItemCoordinator` on top of the existing coordinator.
    ///
    /// Presenting a view on top of an already presented view within the same coordinator causes
    /// problems when dismissing only the top view. So instead, present a new coordinator and
    /// show the view to navigate to within that coordinator's navigator.
    ///
    /// - Parameter route: The route to navigate to in the presented coordinator.
    ///
    private func presentChildVaultItemCoordinator(route: VaultItemRoute, context: AnyObject?) {
        let navigationController = UINavigationController()
        let coordinator = module.makeVaultItemCoordinator(stackNavigator: navigationController)
        coordinator.navigate(to: route, context: context)
        coordinator.start()
        stackNavigator.present(navigationController)
    }

    /// Shows the add item screen.
    ///
    /// - Parameters:
    ///   - type: An optional `CipherType` to initialize this view with.
    ///   - allowTypeSelection: Whether the user should be able to select the type of item to add.
    ///   - hasPremium: Whether the user has premium,
    ///   - uri: A URI string used to populate the add item screen.
    ///   - delegate: A `CipherItemOperationDelegate` delegate that is notified when specific circumstances
    ///     in the add/edit/delete item view have occurred.
    ///
    private func showAddItem(
        for type: CipherType?,
        allowTypeSelection: Bool,
        hasPremium: Bool,
        uri: String?,
        delegate: CipherItemOperationDelegate?
<<<<<<< HEAD
    ) async {
        let hasPremium = await (try? services.vaultRepository.doesActiveAccountHavePremium())
            ?? false
=======
    ) {
>>>>>>> d5c000a5
        let state = CipherItemState(
            addItem: type ?? .login,
            allowTypeSelection: allowTypeSelection,
            hasPremium: hasPremium,
            uri: uri
        )
        let processor = AddEditItemProcessor(
            coordinator: asAnyCoordinator(),
            delegate: delegate,
            services: services,
            state: state
        )
        let store = Store(processor: processor)
        let view = AddEditItemView(store: store)
        stackNavigator.replace(view)
    }

    /// Shows the move to organization screen.
    ///
    private func showEditCollections(cipher: CipherView, delegate: EditCollectionsProcessorDelegate?) {
        let processor = EditCollectionsProcessor(
            coordinator: asAnyCoordinator(),
            delegate: delegate,
            services: services,
            state: EditCollectionsState(cipher: cipher)
        )
        let view = EditCollectionsView(store: Store(processor: processor))
        let hostingController = UIHostingController(rootView: view)
        stackNavigator.present(UINavigationController(rootViewController: hostingController))
    }

    /// Shows the edit item screen.
    /// .
    /// - Parameters:
    ///   - cipherView: The `CipherView` to edit.
    ///   - hasPremium: Whether the user has premium.
    ///   - delegate: The delegate for the view.
    ///
<<<<<<< HEAD
    /// - Parameters:
    ///   - cipherView: A `CipherView` to initialize this view with.
    ///   - delegate: A `CipherItemOperationDelegate` delegate that is notified when specific circumstances
    ///     in the add/edit/delete item view have occurred.
    ///
    private func showEditItem(for cipherView: CipherView, delegate: CipherItemOperationDelegate?) async {
        let hasPremium = await (try? services.vaultRepository.doesActiveAccountHavePremium())
            ?? false
        guard let state = CipherItemState(existing: cipherView, hasPremium: hasPremium) else { return }
        if stackNavigator.isEmpty {
=======
    private func showEditItem(for cipherView: CipherView, hasPremium: Bool, delegate: CipherItemOperationDelegate?) {
        if stackNavigator.isEmpty {
            guard let state = CipherItemState(existing: cipherView, hasPremium: hasPremium) else { return }

>>>>>>> d5c000a5
            let processor = AddEditItemProcessor(
                coordinator: asAnyCoordinator(),
                delegate: delegate,
                services: services,
                state: state
            )
            let store = Store(processor: processor)
            let view = AddEditItemView(store: store)
            stackNavigator.replace(view)
        } else {
<<<<<<< HEAD
            presentChildVaultItemCoordinator(route: .editItem(cipher: cipherView), context: delegate)
=======
            presentChildVaultItemCoordinator(route: .editItem(cipherView, hasPremium), context: delegate)
>>>>>>> d5c000a5
        }
    }

    /// Shows the totp camera setup screen.
    ///
    private func showCamera(delegate: AuthenticatorKeyCaptureDelegate) async {
        guard services.cameraService.deviceSupportsCamera() else {
            showManualTotp(delegate: delegate)
            return
        }
        let navigationController = UINavigationController()
        let coordinator = AuthenticatorKeyCaptureCoordinator(
            delegate: delegate,
            services: services,
            stackNavigator: navigationController
        )
        coordinator.start()
        await coordinator.navigate(asyncTo: .scanCode)
        stackNavigator.present(navigationController, overFullscreen: true)
    }

    /// Shows the totp manual setup screen.
    ///
    private func showManualTotp(delegate: AuthenticatorKeyCaptureDelegate) {
        let navigationController = UINavigationController()
        let coordinator = AuthenticatorKeyCaptureCoordinator(
            delegate: delegate,
            services: services,
            stackNavigator: navigationController
        ).asAnyCoordinator()
        coordinator.start()
        coordinator.navigate(to: .manualKeyEntry, context: nil)
        stackNavigator.present(navigationController)
    }

    /// Shows the move to organization screen.
    ///
    private func showMoveToOrganization(cipher: CipherView, delegate: MoveToOrganizationProcessorDelegate?) {
        let processor = MoveToOrganizationProcessor(
            coordinator: asAnyCoordinator(),
            delegate: delegate,
            services: services,
            state: MoveToOrganizationState(cipher: cipher)
        )
        let view = MoveToOrganizationView(store: Store(processor: processor))
        let hostingController = UIHostingController(rootView: view)
        stackNavigator.present(UINavigationController(rootViewController: hostingController))
    }

    /// Shows the generator screen for the the specified type.
    ///
    /// - Parameters:
    ///   - type: The type to generate.
    ///   - emailWebsite: An optional website host used to generate usernames.
    ///   - delegate: The delegate for this generator flow.
    ///
    private func showGenerator(
        for type: GeneratorType,
        emailWebsite: String?,
        delegate: GeneratorCoordinatorDelegate
    ) {
        let navigationController = UINavigationController()
        let coordinator = module.makeGeneratorCoordinator(
            delegate: delegate,
            stackNavigator: navigationController
        ).asAnyCoordinator()
        coordinator.start()
        coordinator.navigate(to: .generator(staticType: type, emailWebsite: emailWebsite))
        stackNavigator.present(navigationController)
    }

    /// Shows the view item screen.
    ///
    /// - Parameters:
    ///   - id: The id of the item to show.
    ///   - delegate: The delegate.
    ///
    private func showViewItem(id: String, delegate: CipherItemOperationDelegate?) {
        let processor = ViewItemProcessor(
            coordinator: self,
            delegate: delegate,
            itemId: id,
            services: services,
            state: ViewItemState()
        )
        let store = Store(processor: processor)
        let view = ViewItemView(store: store)
        stackNavigator.replace(view)
    }
}

extension View {
    @ViewBuilder var navStackWrapped: some View {
        if #available(iOSApplicationExtension 16.0, *) {
            NavigationStack { self }
        } else {
            NavigationView { self }
                .navigationViewStyle(.stack)
        }
    }
}<|MERGE_RESOLUTION|>--- conflicted
+++ resolved
@@ -50,14 +50,6 @@
 
     func navigate(to route: VaultItemRoute, context: AnyObject?) {
         switch route {
-<<<<<<< HEAD
-        case .addItem,
-             .editItem,
-             .scanCode:
-            Task {
-                await navigate(asyncTo: route, context: context)
-            }
-=======
         case let .addItem(allowTypeSelection, group, hasPremium, uri):
             showAddItem(
                 for: group.flatMap(CipherType.init),
@@ -66,7 +58,6 @@
                 uri: uri,
                 delegate: context as? CipherItemOperationDelegate
             )
->>>>>>> d5c000a5
         case let .alert(alert):
             stackNavigator.present(alert)
         case let .dismiss(onDismiss):
@@ -75,11 +66,8 @@
             })
         case let .editCollections(cipher):
             showEditCollections(cipher: cipher, delegate: context as? EditCollectionsProcessorDelegate)
-<<<<<<< HEAD
-=======
         case let .editItem(cipher, hasPremium):
             showEditItem(for: cipher, hasPremium: hasPremium, delegate: context as? CipherItemOperationDelegate)
->>>>>>> d5c000a5
         case let .generator(type, emailWebsite):
             guard let delegate = context as? GeneratorCoordinatorDelegate else { return }
             showGenerator(for: type, emailWebsite: emailWebsite, delegate: delegate)
@@ -90,29 +78,20 @@
             showManualTotp(delegate: delegate)
         case let .viewItem(id):
             showViewItem(id: id, delegate: context as? CipherItemOperationDelegate)
+        case .scanCode:
+            Task {
+                await navigate(asyncTo: .scanCode, context: context)
+            }
         }
     }
 
     func navigate(asyncTo route: VaultItemRoute, context: AnyObject?) async {
-        switch route {
-        case let .addItem(allowTypeSelection, group, uri):
-            await showAddItem(
-                for: group.flatMap(CipherType.init),
-                allowTypeSelection: allowTypeSelection,
-                uri: uri,
-                delegate: context as? CipherItemOperationDelegate
-            )
-        case .scanCode:
-            guard let delegate = context as? AuthenticatorKeyCaptureDelegate else { return }
-            await showCamera(delegate: delegate)
-        case let .editItem(cipher: cipherView):
-            await showEditItem(
-                for: cipherView,
-                delegate: context as? CipherItemOperationDelegate
-            )
-        default:
+        guard case .scanCode = route else {
             navigate(to: route, context: context)
-        }
+            return
+        }
+        guard let delegate = context as? AuthenticatorKeyCaptureDelegate else { return }
+        await showCamera(delegate: delegate)
     }
 
     func start() {}
@@ -151,13 +130,7 @@
         hasPremium: Bool,
         uri: String?,
         delegate: CipherItemOperationDelegate?
-<<<<<<< HEAD
-    ) async {
-        let hasPremium = await (try? services.vaultRepository.doesActiveAccountHavePremium())
-            ?? false
-=======
     ) {
->>>>>>> d5c000a5
         let state = CipherItemState(
             addItem: type ?? .login,
             allowTypeSelection: allowTypeSelection,
@@ -196,23 +169,10 @@
     ///   - hasPremium: Whether the user has premium.
     ///   - delegate: The delegate for the view.
     ///
-<<<<<<< HEAD
-    /// - Parameters:
-    ///   - cipherView: A `CipherView` to initialize this view with.
-    ///   - delegate: A `CipherItemOperationDelegate` delegate that is notified when specific circumstances
-    ///     in the add/edit/delete item view have occurred.
-    ///
-    private func showEditItem(for cipherView: CipherView, delegate: CipherItemOperationDelegate?) async {
-        let hasPremium = await (try? services.vaultRepository.doesActiveAccountHavePremium())
-            ?? false
-        guard let state = CipherItemState(existing: cipherView, hasPremium: hasPremium) else { return }
-        if stackNavigator.isEmpty {
-=======
     private func showEditItem(for cipherView: CipherView, hasPremium: Bool, delegate: CipherItemOperationDelegate?) {
         if stackNavigator.isEmpty {
             guard let state = CipherItemState(existing: cipherView, hasPremium: hasPremium) else { return }
 
->>>>>>> d5c000a5
             let processor = AddEditItemProcessor(
                 coordinator: asAnyCoordinator(),
                 delegate: delegate,
@@ -223,21 +183,13 @@
             let view = AddEditItemView(store: store)
             stackNavigator.replace(view)
         } else {
-<<<<<<< HEAD
-            presentChildVaultItemCoordinator(route: .editItem(cipher: cipherView), context: delegate)
-=======
             presentChildVaultItemCoordinator(route: .editItem(cipherView, hasPremium), context: delegate)
->>>>>>> d5c000a5
         }
     }
 
     /// Shows the totp camera setup screen.
     ///
     private func showCamera(delegate: AuthenticatorKeyCaptureDelegate) async {
-        guard services.cameraService.deviceSupportsCamera() else {
-            showManualTotp(delegate: delegate)
-            return
-        }
         let navigationController = UINavigationController()
         let coordinator = AuthenticatorKeyCaptureCoordinator(
             delegate: delegate,
