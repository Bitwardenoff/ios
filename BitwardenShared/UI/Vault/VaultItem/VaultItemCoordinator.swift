import BitwardenSdk
import SwiftUI

// MARK: - VaultItemCoordinator

/// A coordinator that manages navigation for displaying, editing, and adding individual vault items.
///
class VaultItemCoordinator: Coordinator, HasStackNavigator {
    // MARK: Types

    typealias Module = GeneratorModule
        & VaultItemModule

    typealias Services = AuthenticatorKeyCaptureCoordinator.Services
        & GeneratorCoordinator.Services
        & HasTOTPService
        & HasVaultRepository

    // MARK: - Private Properties

    /// The module used by this coordinator to create child coordinators.
    private let module: Module

    /// The services used by this coordinator.
    private let services: Services

    // MARK: Properties

    /// The stack navigator that is managed by this coordinator.
    var stackNavigator: StackNavigator

    // MARK: Initialization

    /// Creates a new `VaultCoordinator`.
    ///
    /// - Parameters:
    ///   - module: The module used by this coordinator to create child coordinators.
    ///   - services: The services used by this coordinator.
    ///   - stackNavigator: The stack navigator that is managed by this coordinator.
    ///
    init(
        module: Module,
        services: Services,
        stackNavigator: StackNavigator
    ) {
        self.module = module
        self.services = services
        self.stackNavigator = stackNavigator
    }

    func navigate(to route: VaultItemRoute, context: AnyObject?) {
        switch route {
        case let .addItem(allowTypeSelection, group, hasPremium, uri):
            showAddItem(
                for: group.flatMap(CipherType.init),
                allowTypeSelection: allowTypeSelection,
                hasPremium: hasPremium,
                uri: uri,
                delegate: context as? CipherItemOperationDelegate
            )
        case let .alert(alert):
            stackNavigator.present(alert)
        case let .dismiss(onDismiss):
            stackNavigator.dismiss(animated: true, completion: {
                onDismiss?.action()
            })
        case let .editCollections(cipher):
            showEditCollections(cipher: cipher, delegate: context as? EditCollectionsProcessorDelegate)
        case let .editItem(cipher, hasPremium):
            showEditItem(for: cipher, hasPremium: hasPremium, delegate: context as? CipherItemOperationDelegate)
        case let .generator(type, emailWebsite):
            guard let delegate = context as? GeneratorCoordinatorDelegate else { return }
            showGenerator(for: type, emailWebsite: emailWebsite, delegate: delegate)
        case let .moveToOrganization(cipher):
            showMoveToOrganization(cipher: cipher, delegate: context as? MoveToOrganizationProcessorDelegate)
        case .setupTotpManual:
            guard let delegate = context as? AuthenticatorKeyCaptureDelegate else { return }
            showManualTotp(delegate: delegate)
        case let .viewItem(id):
            showViewItem(id: id, delegate: context as? CipherItemOperationDelegate)
        case .scanCode:
            Task {
                await navigate(asyncTo: .scanCode, context: context)
            }
        }
    }

    func navigate(asyncTo route: VaultItemRoute, context: AnyObject?) async {
        guard case .scanCode = route else {
            navigate(to: route, context: context)
            return
        }
        guard let delegate = context as? AuthenticatorKeyCaptureDelegate else { return }
        await showCamera(delegate: delegate)
    }

    func start() {}

    // MARK: Private Methods

    /// Present a child `VaultItemCoordinator` on top of the existing coordinator.
    ///
    /// Presenting a view on top of an already presented view within the same coordinator causes
    /// problems when dismissing only the top view. So instead, present a new coordinator and
    /// show the view to navigate to within that coordinator's navigator.
    ///
    /// - Parameter route: The route to navigate to in the presented coordinator.
    ///
    private func presentChildVaultItemCoordinator(route: VaultItemRoute, context: AnyObject?) {
        let navigationController = UINavigationController()
        let coordinator = module.makeVaultItemCoordinator(stackNavigator: navigationController)
        coordinator.navigate(to: route, context: context)
        coordinator.start()
        stackNavigator.present(navigationController)
    }

    /// Shows the add item screen.
    ///
    /// - Parameters:
    ///   - type: An optional `CipherType` to initialize this view with.
    ///   - allowTypeSelection: Whether the user should be able to select the type of item to add.
    ///   - hasPremium: Whether the user has premium,
    ///   - uri: A URI string used to populate the add item screen.
    ///   - delegate: A `CipherItemOperationDelegate` delegate that is notified when specific circumstances
    ///     in the add/edit/delete item view have occurred.
    ///
    private func showAddItem(
        for type: CipherType?,
        allowTypeSelection: Bool,
        hasPremium: Bool,
        uri: String?,
        delegate: CipherItemOperationDelegate?
    ) {
        let state = CipherItemState(
            addItem: type ?? .login,
            allowTypeSelection: allowTypeSelection,
            hasPremium: hasPremium,
            uri: uri
        )
        let processor = AddEditItemProcessor(
            coordinator: asAnyCoordinator(),
            delegate: delegate,
            services: services,
            state: state
        )
        let store = Store(processor: processor)
        let view = AddEditItemView(store: store)
        stackNavigator.replace(view)
    }

    /// Shows the move to organization screen.
    ///
    private func showEditCollections(cipher: CipherView, delegate: EditCollectionsProcessorDelegate?) {
        let processor = EditCollectionsProcessor(
            coordinator: asAnyCoordinator(),
            delegate: delegate,
            services: services,
            state: EditCollectionsState(cipher: cipher)
        )
        let view = EditCollectionsView(store: Store(processor: processor))
        let hostingController = UIHostingController(rootView: view)
        stackNavigator.present(UINavigationController(rootViewController: hostingController))
    }

    /// Shows the edit item screen.
    /// .
    /// - Parameters:
    ///   - cipherView: The `CipherView` to edit.
    ///   - hasPremium: Whether the user has premium.
    ///   - delegate: The delegate for the view.
    ///
<<<<<<< HEAD
    /// - Parameter cipherView: A `CipherView` to initialize this view with.
    ///
    private func showEditItem(for cipherView: CipherView, delegate: CipherItemOperationDelegate?) {
        Task {
            let hasPremium = await (try? services.vaultRepository.doesActiveAccountHavePremium())
                ?? false
            guard let state = CipherItemState(
                existing: cipherView,
                hasPremium: hasPremium,
                totpTime: TOTPTime(provider: services.vaultRepository.timeProvider)
            ) else { return }
            if stackNavigator.isEmpty {
                let processor = AddEditItemProcessor(
                    coordinator: asAnyCoordinator(),
                    delegate: delegate,
                    services: services,
                    state: state
                )
                let store = Store(processor: processor)
                let view = AddEditItemView(store: store)
                stackNavigator.replace(view)
            } else {
                presentChildVaultItemCoordinator(route: .editItem(cipher: cipherView), context: delegate)
            }
=======
    private func showEditItem(for cipherView: CipherView, hasPremium: Bool, delegate: CipherItemOperationDelegate?) {
        if stackNavigator.isEmpty {
            guard let state = CipherItemState(existing: cipherView, hasPremium: hasPremium) else { return }

            let processor = AddEditItemProcessor(
                coordinator: asAnyCoordinator(),
                delegate: delegate,
                services: services,
                state: state
            )
            let store = Store(processor: processor)
            let view = AddEditItemView(store: store)
            stackNavigator.replace(view)
        } else {
            presentChildVaultItemCoordinator(route: .editItem(cipherView, hasPremium), context: delegate)
>>>>>>> d5c000a5
        }
    }

    /// Shows the totp camera setup screen.
    ///
    private func showCamera(delegate: AuthenticatorKeyCaptureDelegate) async {
        let navigationController = UINavigationController()
        let coordinator = AuthenticatorKeyCaptureCoordinator(
            delegate: delegate,
            services: services,
            stackNavigator: navigationController
        )
        coordinator.start()
        await coordinator.navigate(asyncTo: .scanCode)
        stackNavigator.present(navigationController, overFullscreen: true)
    }

    /// Shows the totp manual setup screen.
    ///
    private func showManualTotp(delegate: AuthenticatorKeyCaptureDelegate) {
        let navigationController = UINavigationController()
        let coordinator = AuthenticatorKeyCaptureCoordinator(
            delegate: delegate,
            services: services,
            stackNavigator: navigationController
        ).asAnyCoordinator()
        coordinator.start()
        coordinator.navigate(to: .manualKeyEntry, context: nil)
        stackNavigator.present(navigationController)
    }

    /// Shows the move to organization screen.
    ///
    private func showMoveToOrganization(cipher: CipherView, delegate: MoveToOrganizationProcessorDelegate?) {
        let processor = MoveToOrganizationProcessor(
            coordinator: asAnyCoordinator(),
            delegate: delegate,
            services: services,
            state: MoveToOrganizationState(cipher: cipher)
        )
        let view = MoveToOrganizationView(store: Store(processor: processor))
        let hostingController = UIHostingController(rootView: view)
        stackNavigator.present(UINavigationController(rootViewController: hostingController))
    }

    /// Shows the generator screen for the the specified type.
    ///
    /// - Parameters:
    ///   - type: The type to generate.
    ///   - emailWebsite: An optional website host used to generate usernames.
    ///   - delegate: The delegate for this generator flow.
    ///
    private func showGenerator(
        for type: GeneratorType,
        emailWebsite: String?,
        delegate: GeneratorCoordinatorDelegate
    ) {
        let navigationController = UINavigationController()
        let coordinator = module.makeGeneratorCoordinator(
            delegate: delegate,
            stackNavigator: navigationController
        ).asAnyCoordinator()
        coordinator.start()
        coordinator.navigate(to: .generator(staticType: type, emailWebsite: emailWebsite))
        stackNavigator.present(navigationController)
    }

    /// Shows the view item screen.
    ///
    /// - Parameters:
    ///   - id: The id of the item to show.
    ///   - delegate: The delegate.
    ///
    private func showViewItem(id: String, delegate: CipherItemOperationDelegate?) {
        let processor = ViewItemProcessor(
            coordinator: self,
            delegate: delegate,
            itemId: id,
            services: services,
            state: ViewItemState()
        )
        let store = Store(processor: processor)
        let view = ViewItemView(store: store)
        stackNavigator.replace(view)
    }
}

extension View {
    @ViewBuilder var navStackWrapped: some View {
        if #available(iOSApplicationExtension 16.0, *) {
            NavigationStack { self }
        } else {
            NavigationView { self }
                .navigationViewStyle(.stack)
        }
    }
}<|MERGE_RESOLUTION|>--- conflicted
+++ resolved
@@ -169,35 +169,13 @@
     ///   - hasPremium: Whether the user has premium.
     ///   - delegate: The delegate for the view.
     ///
-<<<<<<< HEAD
-    /// - Parameter cipherView: A `CipherView` to initialize this view with.
-    ///
-    private func showEditItem(for cipherView: CipherView, delegate: CipherItemOperationDelegate?) {
-        Task {
-            let hasPremium = await (try? services.vaultRepository.doesActiveAccountHavePremium())
-                ?? false
+    private func showEditItem(for cipherView: CipherView, hasPremium: Bool, delegate: CipherItemOperationDelegate?) {
+        if stackNavigator.isEmpty {
             guard let state = CipherItemState(
                 existing: cipherView,
                 hasPremium: hasPremium,
                 totpTime: TOTPTime(provider: services.vaultRepository.timeProvider)
             ) else { return }
-            if stackNavigator.isEmpty {
-                let processor = AddEditItemProcessor(
-                    coordinator: asAnyCoordinator(),
-                    delegate: delegate,
-                    services: services,
-                    state: state
-                )
-                let store = Store(processor: processor)
-                let view = AddEditItemView(store: store)
-                stackNavigator.replace(view)
-            } else {
-                presentChildVaultItemCoordinator(route: .editItem(cipher: cipherView), context: delegate)
-            }
-=======
-    private func showEditItem(for cipherView: CipherView, hasPremium: Bool, delegate: CipherItemOperationDelegate?) {
-        if stackNavigator.isEmpty {
-            guard let state = CipherItemState(existing: cipherView, hasPremium: hasPremium) else { return }
 
             let processor = AddEditItemProcessor(
                 coordinator: asAnyCoordinator(),
@@ -210,7 +188,6 @@
             stackNavigator.replace(view)
         } else {
             presentChildVaultItemCoordinator(route: .editItem(cipherView, hasPremium), context: delegate)
->>>>>>> d5c000a5
         }
     }
 
