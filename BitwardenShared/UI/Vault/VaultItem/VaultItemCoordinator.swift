import BitwardenSdk
import SwiftUI

// MARK: - VaultItemCoordinator

/// A coordinator that manages navigation for displaying, editing, and adding individual vault items.
///
class VaultItemCoordinator: Coordinator, HasStackNavigator {
    // MARK: Types

    typealias Module = GeneratorModule
        & VaultItemModule

    typealias Services = AuthenticatorKeyCaptureCoordinator.Services
        & GeneratorCoordinator.Services
        & HasTOTPService
        & HasVaultRepository

    // MARK: - Private Properties

    /// The module used by this coordinator to create child coordinators.
    private let module: Module

    /// The services used by this coordinator.
    private let services: Services

    // MARK: Properties

    /// The stack navigator that is managed by this coordinator.
    var stackNavigator: StackNavigator

    // MARK: Private Properties

    /// The coordinator currently being displayed.
    private var childCoordinator: AnyObject?

    // MARK: Initialization

    /// Creates a new `VaultCoordinator`.
    ///
    /// - Parameters:
    ///   - module: The module used by this coordinator to create child coordinators.
    ///   - services: The services used by this coordinator.
    ///   - stackNavigator: The stack navigator that is managed by this coordinator.
    ///
    init(
        module: Module,
        services: Services,
        stackNavigator: StackNavigator
    ) {
        self.module = module
        self.services = services
        self.stackNavigator = stackNavigator
    }

    func navigate(to route: VaultItemRoute, context: AnyObject?) {
        switch route {
        case let .addItem(group):
            showAddItem(for: group.flatMap(CipherType.init))
        case let .alert(alert):
            stackNavigator.present(alert)
        case let .dismiss(onDismiss):
            stackNavigator.dismiss(animated: true, completion: {
                onDismiss?.action()
            })
        case let .editItem(cipher: cipher):
            showEditItem(for: cipher, context: context)
        case let .generator(type, emailWebsite):
            guard let delegate = context as? GeneratorCoordinatorDelegate else { return }
            showGenerator(for: type, emailWebsite: emailWebsite, delegate: delegate)
        case .setupTotpManual:
            guard let delegate = context as? AuthenticatorKeyCaptureDelegate else { return }
            showManualTotp(delegate: delegate)
        case let .viewItem(id):
            showViewItem(id: id, delegate: context as? CipherItemOperationDelegate)
        case .scanCode:
            Task {
                await navigate(asyncTo: .scanCode, context: context)
            }
        }
    }

    func navigate(asyncTo route: VaultItemRoute, context: AnyObject?) async {
        guard case .scanCode = route else {
            navigate(to: route, context: context)
            return
        }
        guard let delegate = context as? AuthenticatorKeyCaptureDelegate else { return }
        await showCamera(delegate: delegate)
    }

    func start() {}

    // MARK: Private Methods

    /// Shows the add item screen.
    ///
    /// - Parameter type: An optional `CipherType` to initialize this view with.
    ///
    private func showAddItem(for type: CipherType?) {
<<<<<<< HEAD
        let state = CipherItemState(addItem: type ?? .login)
        let processor = AddEditItemProcessor(
            coordinator: asAnyCoordinator(),
            delegate: nil,
            services: services,
            state: state
        )
        let store = Store(processor: processor)
        let view = AddEditItemView(store: store)
        stackNavigator.replace(view)
    }

    /// Shows the edit item screen.
    ///
    /// - Parameter cipherView: A `CipherView` to initialize this view with.
    ///
    private func showEditItem(for cipherView: CipherView, context: AnyObject?) {
        guard let state = CipherItemState(existing: cipherView) else { return }
        if context is VaultItemCoordinator {
=======
        Task {
            let hasPremium = await (try? services.vaultRepository.doesActiveAccountHavePremium())
                ?? false
            let state = CipherItemState(addItem: type ?? .login, hasPremium: hasPremium)
>>>>>>> eaad17e2
            let processor = AddEditItemProcessor(
                coordinator: asAnyCoordinator(),
                delegate: context as? CipherItemOperationDelegate,
                services: services,
                state: state
            )
            let store = Store(processor: processor)
            let view = AddEditItemView(store: store)
            stackNavigator.replace(view)
        }
    }

    /// Shows the edit item screen.
    ///
    /// - Parameter cipherView: A `CipherView` to initialize this view with.
    ///
    private func showEditItem(for cipherView: CipherView, context: AnyObject?) {
        Task {
            let hasPremium = await (try? services.vaultRepository.doesActiveAccountHavePremium())
                ?? false
            guard let state = CipherItemState(existing: cipherView, hasPremium: hasPremium) else { return }
            if context is VaultItemCoordinator {
                let processor = AddEditItemProcessor(
                    coordinator: asAnyCoordinator(),
                    services: services,
                    state: state
                )
                let store = Store(processor: processor)
                let view = AddEditItemView(store: store)
                stackNavigator.replace(view)
            } else {
                let navigationController = UINavigationController()
                let coordinator = module.makeVaultItemCoordinator(stackNavigator: navigationController)
                coordinator.start()
                coordinator.navigate(to: .editItem(cipher: cipherView), context: self)
                stackNavigator.present(navigationController)
            }
        }
    }

    /// Shows the totp camera setup screen.
    ///
    private func showCamera(delegate: AuthenticatorKeyCaptureDelegate) async {
        let navigationController = UINavigationController()
        let coordinator = AuthenticatorKeyCaptureCoordinator(
            delegate: delegate,
            services: services,
            stackNavigator: navigationController
        )
        coordinator.start()
        await coordinator.navigate(asyncTo: .scanCode)
        stackNavigator.present(navigationController, overFullscreen: true)
    }

    /// Shows the totp manual setup screen.
    ///
    private func showManualTotp(delegate: AuthenticatorKeyCaptureDelegate) {
        let navigationController = UINavigationController()
        let coordinator = AuthenticatorKeyCaptureCoordinator(
            delegate: delegate,
            services: services,
            stackNavigator: navigationController
        ).asAnyCoordinator()
        coordinator.start()
        coordinator.navigate(to: .manualKeyEntry, context: nil)
        stackNavigator.present(navigationController)
    }

    /// Shows the generator screen for the the specified type.
    ///
    /// - Parameters:
    ///   - type: The type to generate.
    ///   - emailWebsite: An optional website host used to generate usernames.
    ///   - delegate: The delegate for this generator flow.
    ///
    private func showGenerator(
        for type: GeneratorType,
        emailWebsite: String?,
        delegate: GeneratorCoordinatorDelegate
    ) {
        let navigationController = UINavigationController()
        let coordinator = module.makeGeneratorCoordinator(
            delegate: delegate,
            stackNavigator: navigationController
        ).asAnyCoordinator()
        coordinator.start()
        coordinator.navigate(to: .generator(staticType: type, emailWebsite: emailWebsite))
        stackNavigator.present(navigationController)
    }

    /// Shows the view item screen.
    ///
    /// - Parameter id: The id of the item to show.
    ///
    private func showViewItem(id: String, delegate: CipherItemOperationDelegate?) {
        let processor = ViewItemProcessor(
            coordinator: self,
            delegate: delegate,
            itemId: id,
            services: services,
            state: ViewItemState()
        )
        let store = Store(processor: processor)
        let view = ViewItemView(store: store)
        stackNavigator.replace(view)
    }
}

extension View {
    @ViewBuilder var navStackWrapped: some View {
        if #available(iOSApplicationExtension 16.0, *) {
            NavigationStack { self }
        } else {
            NavigationView { self }
                .navigationViewStyle(.stack)
        }
    }
}<|MERGE_RESOLUTION|>--- conflicted
+++ resolved
@@ -98,35 +98,13 @@
     /// - Parameter type: An optional `CipherType` to initialize this view with.
     ///
     private func showAddItem(for type: CipherType?) {
-<<<<<<< HEAD
-        let state = CipherItemState(addItem: type ?? .login)
-        let processor = AddEditItemProcessor(
-            coordinator: asAnyCoordinator(),
-            delegate: nil,
-            services: services,
-            state: state
-        )
-        let store = Store(processor: processor)
-        let view = AddEditItemView(store: store)
-        stackNavigator.replace(view)
-    }
-
-    /// Shows the edit item screen.
-    ///
-    /// - Parameter cipherView: A `CipherView` to initialize this view with.
-    ///
-    private func showEditItem(for cipherView: CipherView, context: AnyObject?) {
-        guard let state = CipherItemState(existing: cipherView) else { return }
-        if context is VaultItemCoordinator {
-=======
         Task {
             let hasPremium = await (try? services.vaultRepository.doesActiveAccountHavePremium())
                 ?? false
             let state = CipherItemState(addItem: type ?? .login, hasPremium: hasPremium)
->>>>>>> eaad17e2
             let processor = AddEditItemProcessor(
                 coordinator: asAnyCoordinator(),
-                delegate: context as? CipherItemOperationDelegate,
+                delegate: nil,
                 services: services,
                 state: state
             )
@@ -148,6 +126,7 @@
             if context is VaultItemCoordinator {
                 let processor = AddEditItemProcessor(
                     coordinator: asAnyCoordinator(),
+                    delegate: context as? CipherItemOperationDelegate,
                     services: services,
                     state: state
                 )
