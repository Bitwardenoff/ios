--- conflicted
+++ resolved
@@ -182,17 +182,8 @@
         VStack(alignment: .leading, spacing: 0) {
             FormattedDateTimeView(label: Localizations.dateUpdated, date: store.state.updatedDate)
 
-<<<<<<< HEAD
-            if let passwordUpdatedDate = store.state.passwordUpdatedDate {
+            if let passwordUpdatedDate = store.state.loginState.passwordUpdatedDate {
                 FormattedDateTimeView(label: Localizations.datePasswordUpdated, date: passwordUpdatedDate)
-=======
-            if let passwordUpdatedDate = store.state.loginState.passwordUpdatedDate {
-                let formattedPasswordUpdatedDate = passwordUpdatedDate.formatted(
-                    date: .numeric,
-                    time: .shortened
-                )
-                Text("\(Localizations.datePasswordUpdated): \(formattedPasswordUpdatedDate)")
->>>>>>> fd930d94
             }
 
             // TODO: BIT-1186 Display the password history button here
