--- conflicted
+++ resolved
@@ -67,10 +67,6 @@
     // MARK: Methods
 
     override func perform(_ effect: ViewItemEffect) async {
-        guard !state.isMasterPasswordRequired || !effect.requiresMasterPasswordReprompt else {
-            await presentMasterPasswordRepromptAlert(for: effect)
-            return
-        }
         switch effect {
         case .appeared:
             for await value in services.vaultRepository.cipherDetailsPublisher(id: itemId) {
@@ -82,8 +78,6 @@
             }
         case .deletePressed:
             await showDeleteConfirmation()
-        case .editPressed:
-            await editItem()
         }
     }
 
@@ -111,6 +105,8 @@
             state.loadingState = .data(cipherState)
         case .dismissPressed:
             coordinator.navigate(to: .dismiss())
+        case .editPressed:
+            editItem()
         case let .morePressed(menuAction):
             handleMenuAction(menuAction)
         case .passwordVisibilityPressed:
@@ -145,20 +141,15 @@
 
     /// Triggers the edit state for the item currently stored in `state`.
     ///
-    private func editItem() async {
+    private func editItem() {
         guard case let .data(cipherState) = state.loadingState,
               case let .existing(cipher) = cipherState.configuration else {
             return
         }
-<<<<<<< HEAD
-
-        await coordinator.navigate(asyncTo: .editItem(cipher: cipher), context: self)
-=======
         Task {
             let hasPremium = try? await services.vaultRepository.doesActiveAccountHavePremium()
             coordinator.navigate(to: .editItem(cipher, hasPremium ?? false), context: self)
         }
->>>>>>> d5c000a5
     }
 
     /// Soft deletes the item currently stored in `state`.
@@ -238,25 +229,6 @@
     /// - Parameter action: The action to process once the password has been verified.
     ///
     private func presentMasterPasswordRepromptAlert(for action: ViewItemAction) {
-        presentMasterPasswordRepromptAlert(onValidation: { [weak self] in
-            guard let self else { return }
-            receive(action)
-        })
-    }
-
-    /// Presents the master password re-prompt alert for the specified effect. This method will
-    /// process the effect once the master password has been verified.
-    ///
-    /// - Parameter effect: The effect to process once the password has been verified.
-    ///
-    private func presentMasterPasswordRepromptAlert(for effect: ViewItemEffect) async {
-        presentMasterPasswordRepromptAlert(onValidation: { [weak self] in
-            guard let self else { return }
-            await perform(effect)
-        })
-    }
-
-    private func presentMasterPasswordRepromptAlert(onValidation: @MainActor @escaping () async -> Void) {
         let alert = Alert.masterPasswordPrompt { [weak self] password in
             guard let self else { return }
 
@@ -267,7 +239,7 @@
                     return
                 }
                 state.hasVerifiedMasterPassword = true
-                await onValidation()
+                receive(action)
             } catch {
                 services.errorReporter.log(error: error)
             }
