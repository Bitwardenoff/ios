--- conflicted
+++ resolved
@@ -273,18 +273,11 @@
         coordinator.navigate(to: .alert(alert))
     }
 
-<<<<<<< HEAD
     /// Shows permanent delete cipher confirmation alert.
     ///
     private func showPermanentDeleteConfirmation(_ cipher: CipherView) async {
         guard let id = cipher.id else { return }
         let alert = Alert.deleteCipherConfirmation(isSoftDelete: false) { [weak self] in
-=======
-    /// Shows delete cipher confirmation alert.
-    private func showDeleteConfirmation() async {
-        guard case let .data(cipherState) = state.loadingState else { return }
-        let alert = Alert.deleteCipherConfirmation { [weak self] in
->>>>>>> 5af1e1dd
             guard let self else { return }
             await permanentDeleteItem(id: id)
         }
