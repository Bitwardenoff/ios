--- conflicted
+++ resolved
@@ -149,7 +149,6 @@
         coordinator.navigate(to: .editItem(cipher: cipher))
     }
 
-<<<<<<< HEAD
     /// Handles `ViewCardItemAction` events.
     ///
     /// - Parameter cardAction: The action to handle.
@@ -177,10 +176,7 @@
         }
     }
 
-    /// Presents the master password reprompt alert for the specified action. This method will
-=======
     /// Presents the master password re-prompt alert for the specified action. This method will
->>>>>>> 75155840
     /// process the action once the master password has been verified.
     ///
     /// - Parameter action: The action to process once the password has been verified.
