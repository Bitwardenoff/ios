--- conflicted
+++ resolved
@@ -80,19 +80,14 @@
                 services.errorReporter.log(error: error)
             }
         case .deletePressed:
-<<<<<<< HEAD
             guard case let .data(cipherState) = state.loadingState else { return }
             if cipherState.cipher.deletedDate == nil {
                 await showSoftDeleteConfirmation(cipherState.cipher)
             } else {
                 await showPermanentDeleteConfirmation(cipherState.cipher)
             }
-
-=======
-            await showDeleteConfirmation()
         case .restorePressed:
             await showRestoreItemConfirmation()
->>>>>>> cb8b2445
         case .totpCodeExpired:
             await updateTOTPCode()
         }
@@ -279,13 +274,6 @@
         coordinator.navigate(to: .alert(alert))
     }
 
-<<<<<<< HEAD
-    /// Shows a permanent delete cipher confirmation alert.
-    ///
-    private func showPermanentDeleteConfirmation(_ cipher: CipherView) async {
-        guard let id = cipher.id else { return }
-        let alert = Alert.deleteCipherConfirmation(isSoftDelete: false) { [weak self] in
-=======
     /// Restores the item currently stored in `state`.
     ///
     private func restoreItem(_ cipher: CipherView) async {
@@ -303,11 +291,11 @@
         }
     }
 
-    /// Shows delete cipher confirmation alert.
-    private func showDeleteConfirmation() async {
-        guard case let .data(cipherState) = state.loadingState else { return }
-        let alert = Alert.deleteCipherConfirmation { [weak self] in
->>>>>>> cb8b2445
+    /// Shows a permanent delete cipher confirmation alert.
+    ///
+    private func showPermanentDeleteConfirmation(_ cipher: CipherView) async {
+        guard let id = cipher.id else { return }
+        let alert = Alert.deleteCipherConfirmation(isSoftDelete: false) { [weak self] in
             guard let self else { return }
             await permanentDeleteItem(id: id)
         }
@@ -411,15 +399,14 @@
         })))
     }
 
-<<<<<<< HEAD
+    func itemRestored() {
+        delegate?.itemRestored()
+    }
+
     func itemSoftDeleted() {
         coordinator.navigate(to: .dismiss(DismissAction(action: { [weak self] in
             self?.delegate?.itemSoftDeleted()
         })))
-=======
-    func itemRestored() {
-        delegate?.itemRestored()
->>>>>>> cb8b2445
     }
 }
 
