--- conflicted
+++ resolved
@@ -1,3 +1,5 @@
+// swiftlint:disable file_length
+
 // MARK: - GeneratorType
 
 /// The type of value to generate.
@@ -26,7 +28,7 @@
 
 /// An object that defines the current state of a `GeneratorView`.
 ///
-struct GeneratorState: Equatable { // swiftlint:disable:this type_body_length
+struct GeneratorState: Equatable {
     // MARK: Types
 
     /// The presentation mode for the generator. Used to determine if specific UI elements are shown.
@@ -93,215 +95,11 @@
 
     /// The list of sections to display in the generator form.
     var formSections: [FormSection<Self>] {
-        var optionFields: [FormField<Self>] = switch generatorType {
+        let optionFields: [FormField<Self>] = switch generatorType {
         case .password:
-<<<<<<< HEAD
             passwordFormFields
         case .username:
             usernameFormFields
-=======
-            switch passwordState.passwordGeneratorType {
-            case .passphrase:
-                optionFields = [
-                    passwordGeneratorTypeField(),
-                    stepperField(
-                        accessibilityId: "NumberOfWordsLabel",
-                        keyPath: \.passwordState.numberOfWords,
-                        range: 3 ... 20,
-                        title: Localizations.numberOfWords
-                    ),
-                    textField(
-                        accessibilityId: "WordSeparatorEntry",
-                        keyPath: \.passwordState.wordSeparator,
-                        title: Localizations.wordSeparator
-                    ),
-                    toggleField(
-                        accessibilityId: "CapitalizePassphraseToggle",
-                        keyPath: \.passwordState.capitalize,
-                        title: Localizations.capitalize
-                    ),
-                    toggleField(
-                        accessibilityId: "IncludeNumbersToggle",
-                        keyPath: \.passwordState.includeNumber,
-                        title: Localizations.includeNumber
-                    ),
-                ]
-            case .password:
-                optionFields = [
-                    passwordGeneratorTypeField(),
-                    sliderField(
-                        keyPath: \.passwordState.lengthDouble,
-                        range: 5 ... 128,
-                        sliderAccessibilityId: "PasswordLengthSlider",
-                        sliderValueAccessibilityId: "PasswordLengthLabel",
-                        title: Localizations.length,
-                        step: 1
-                    ),
-                    toggleField(
-                        accessibilityId: "UppercaseAtoZToggle",
-                        accessibilityLabel: Localizations.uppercaseAtoZ,
-                        keyPath: \.passwordState.containsUppercase,
-                        title: "A-Z"
-                    ),
-                    toggleField(
-                        accessibilityId: "LowercaseAtoZToggle",
-                        accessibilityLabel: Localizations.lowercaseAtoZ,
-                        keyPath: \.passwordState.containsLowercase,
-                        title: "a-z"
-                    ),
-                    toggleField(
-                        accessibilityId: "NumbersZeroToNineToggle",
-                        accessibilityLabel: Localizations.numbersZeroToNine,
-                        keyPath: \.passwordState.containsNumbers,
-                        title: "0-9"
-                    ),
-                    toggleField(
-                        accessibilityId: "SpecialCharactersToggle",
-                        accessibilityLabel: Localizations.specialCharacters,
-                        keyPath: \.passwordState.containsSpecial,
-                        title: "!@#$%^&*"
-                    ),
-                    stepperField(
-                        accessibilityId: "MinNumberValueLabel",
-                        keyPath: \.passwordState.minimumNumber,
-                        range: 0 ... 5,
-                        title: Localizations.minNumbers
-                    ),
-                    stepperField(
-                        accessibilityId: "MinSpecialValueLabel",
-                        keyPath: \.passwordState.minimumSpecial,
-                        range: 0 ... 5,
-                        title: Localizations.minSpecial
-                    ),
-                    toggleField(
-                        accessibilityId: "AvoidAmbiguousCharsToggle",
-                        keyPath: \.passwordState.avoidAmbiguous,
-                        title: Localizations.avoidAmbiguousCharacters
-                    ),
-                ]
-            }
-        case .username:
-            optionFields = [
-                FormField(fieldType: .menuUsernameGeneratorType(FormMenuField(
-                    footer: usernameState.usernameGeneratorType.localizedDescription,
-                    keyPath: \.usernameState.usernameGeneratorType,
-                    options: UsernameGeneratorType.allCases,
-                    selection: usernameState.usernameGeneratorType,
-                    title: Localizations.usernameType
-                ))),
-            ]
-
-            switch usernameState.usernameGeneratorType {
-            case .catchAllEmail:
-                optionFields.append(contentsOf: [
-                    textField(
-                        accessibilityId: "CatchAllEmailDomainEntry",
-                        keyboardType: .URL,
-                        keyPath: \.usernameState.domain,
-                        textContentType: .URL,
-                        title: Localizations.domainNameRequiredParenthesis
-                    ),
-                ])
-
-                if let emailWebsite = usernameState.emailWebsite {
-                    optionFields.append(contentsOf: [
-                        emailTypeField(keyPath: \.usernameState.catchAllEmailType),
-                        FormField(fieldType: .emailWebsite(emailWebsite)),
-                    ])
-                }
-            case .forwardedEmail:
-                optionFields.append(FormField(fieldType: .menuUsernameForwardedEmailService(
-                    FormMenuField(
-                        keyPath: \.usernameState.forwardedEmailService,
-                        options: ForwardedEmailServiceType.allCases,
-                        selection: usernameState.forwardedEmailService,
-                        title: Localizations.service
-                    )
-                )))
-
-                switch usernameState.forwardedEmailService {
-                case .addyIO:
-                    optionFields.append(contentsOf: [
-                        textField(
-                            accessibilityId: "ForwardedEmailApiSecretEntry",
-                            isPasswordVisibleKeyPath: \.usernameState.isAPIKeyVisible,
-                            keyPath: \.usernameState.addyIOAPIAccessToken,
-                            passwordVisibilityAccessibilityId: "ShowForwardedEmailApiSecretButton",
-                            title: Localizations.apiAccessToken
-                        ),
-                        textField(
-                            accessibilityId: "AnonAddyDomainNameEntry",
-                            keyPath: \.usernameState.addyIODomainName,
-                            title: Localizations.domainNameRequiredParenthesis
-                        ),
-                    ])
-                case .duckDuckGo:
-                    optionFields.append(
-                        textField(
-                            isPasswordVisibleKeyPath: \.usernameState.isAPIKeyVisible,
-                            keyPath: \.usernameState.duckDuckGoAPIKey,
-                            title: Localizations.apiKeyRequiredParenthesis
-                        )
-                    )
-                case .fastmail:
-                    optionFields.append(
-                        textField(
-                            isPasswordVisibleKeyPath: \.usernameState.isAPIKeyVisible,
-                            keyPath: \.usernameState.fastmailAPIKey,
-                            title: Localizations.apiKeyRequiredParenthesis
-                        )
-                    )
-                case .firefoxRelay:
-                    optionFields.append(
-                        textField(
-                            isPasswordVisibleKeyPath: \.usernameState.isAPIKeyVisible,
-                            keyPath: \.usernameState.firefoxRelayAPIAccessToken,
-                            title: Localizations.apiAccessToken
-                        )
-                    )
-                case .simpleLogin:
-                    optionFields.append(
-                        textField(
-                            isPasswordVisibleKeyPath: \.usernameState.isAPIKeyVisible,
-                            keyPath: \.usernameState.simpleLoginAPIKey,
-                            title: Localizations.apiKeyRequiredParenthesis
-                        )
-                    )
-                }
-            case .plusAddressedEmail:
-                optionFields.append(contentsOf: [
-                    textField(
-                        accessibilityId: "PlusAddressedEmailEntry",
-                        keyboardType: .emailAddress,
-                        keyPath: \.usernameState.email,
-                        textContentType: .emailAddress,
-                        title: Localizations.emailRequiredParenthesis
-                    ),
-                ])
-
-                if let emailWebsite = usernameState.emailWebsite {
-                    optionFields.append(contentsOf: [
-                        emailTypeField(keyPath: \.usernameState.plusAddressedEmailType),
-                        FormField(fieldType: .emailWebsite(emailWebsite)),
-                    ])
-                }
-            case .randomWord:
-                optionFields.append(
-                    contentsOf: [
-                        toggleField(
-                            accessibilityId: "CapitalizeRandomWordUsernameToggle",
-                            keyPath: \.usernameState.capitalize,
-                            title: Localizations.capitalize
-                        ),
-                        toggleField(
-                            accessibilityId: "IncludeNumberRandomWordUsernameToggle",
-                            keyPath: \.usernameState.includeNumber,
-                            title: Localizations.includeNumber
-                        ),
-                    ]
-                )
-            }
->>>>>>> 91d12965
         }
 
         let generatorFields: [FormField<Self>]
@@ -397,20 +195,24 @@
             [
                 passwordGeneratorTypeField(),
                 stepperField(
+                    accessibilityId: "NumberOfWordsLabel",
                     keyPath: \.passwordState.numberOfWords,
                     range: 3 ... 20,
                     title: Localizations.numberOfWords
                 ),
                 textField(
+                    accessibilityId: "WordSeparatorEntry",
                     keyPath: \.passwordState.wordSeparator,
                     title: Localizations.wordSeparator
                 ),
                 toggleField(
+                    accessibilityId: "CapitalizePassphraseToggle",
                     isDisabled: policyOptions?.capitalize != nil,
                     keyPath: \.passwordState.capitalize,
                     title: Localizations.capitalize
                 ),
                 toggleField(
+                    accessibilityId: "IncludeNumbersToggle",
                     isDisabled: policyOptions?.includeNumber != nil,
                     keyPath: \.passwordState.includeNumber,
                     title: Localizations.includeNumber
@@ -422,44 +224,56 @@
                 sliderField(
                     keyPath: \.passwordState.lengthDouble,
                     range: 5 ... 128,
+                    sliderAccessibilityId: "PasswordLengthSlider",
+                    sliderValueAccessibilityId: "PasswordLengthLabel",
                     title: Localizations.length,
                     step: 1
                 ),
                 toggleField(
+                    accessibilityId: "UppercaseAtoZToggle",
                     accessibilityLabel: Localizations.uppercaseAtoZ,
                     isDisabled: policyOptions?.uppercase != nil,
                     keyPath: \.passwordState.containsUppercase,
                     title: "A-Z"
                 ),
                 toggleField(
+                    accessibilityId: "LowercaseAtoZToggle",
                     accessibilityLabel: Localizations.lowercaseAtoZ,
                     isDisabled: policyOptions?.lowercase != nil,
                     keyPath: \.passwordState.containsLowercase,
                     title: "a-z"
                 ),
                 toggleField(
+                    accessibilityId: "NumbersZeroToNineToggle",
                     accessibilityLabel: Localizations.numbersZeroToNine,
                     isDisabled: policyOptions?.number != nil,
                     keyPath: \.passwordState.containsNumbers,
                     title: "0-9"
                 ),
                 toggleField(
+                    accessibilityId: "SpecialCharactersToggle",
                     accessibilityLabel: Localizations.specialCharacters,
                     isDisabled: policyOptions?.special != nil,
                     keyPath: \.passwordState.containsSpecial,
                     title: "!@#$%^&*"
                 ),
                 stepperField(
+                    accessibilityId: "MinNumberValueLabel",
                     keyPath: \.passwordState.minimumNumber,
                     range: 0 ... 5,
                     title: Localizations.minNumbers
                 ),
                 stepperField(
+                    accessibilityId: "MinSpecialValueLabel",
                     keyPath: \.passwordState.minimumSpecial,
                     range: 0 ... 5,
                     title: Localizations.minSpecial
                 ),
-                toggleField(keyPath: \.passwordState.avoidAmbiguous, title: Localizations.avoidAmbiguousCharacters),
+                toggleField(
+                    accessibilityId: "AvoidAmbiguousCharsToggle",
+                    keyPath: \.passwordState.avoidAmbiguous,
+                    title: Localizations.avoidAmbiguousCharacters
+                ),
             ]
         }
     }
@@ -481,6 +295,7 @@
         case .catchAllEmail:
             optionFields.append(contentsOf: [
                 textField(
+                    accessibilityId: "CatchAllEmailDomainEntry",
                     keyboardType: .URL,
                     keyPath: \.usernameState.domain,
                     textContentType: .URL,
@@ -508,11 +323,14 @@
             case .addyIO:
                 optionFields.append(contentsOf: [
                     textField(
+                        accessibilityId: "ForwardedEmailApiSecretEntry",
                         isPasswordVisibleKeyPath: \.usernameState.isAPIKeyVisible,
                         keyPath: \.usernameState.addyIOAPIAccessToken,
+                        passwordVisibilityAccessibilityId: "ShowForwardedEmailApiSecretButton",
                         title: Localizations.apiAccessToken
                     ),
                     textField(
+                        accessibilityId: "AnonAddyDomainNameEntry",
                         keyPath: \.usernameState.addyIODomainName,
                         title: Localizations.domainNameRequiredParenthesis
                     ),
@@ -553,6 +371,7 @@
         case .plusAddressedEmail:
             optionFields.append(contentsOf: [
                 textField(
+                    accessibilityId: "PlusAddressedEmailEntry",
                     keyboardType: .emailAddress,
                     keyPath: \.usernameState.email,
                     textContentType: .emailAddress,
@@ -567,10 +386,20 @@
                 ])
             }
         case .randomWord:
-            optionFields.append(contentsOf: [
-                toggleField(keyPath: \.usernameState.capitalize, title: Localizations.capitalize),
-                toggleField(keyPath: \.usernameState.includeNumber, title: Localizations.includeNumber),
-            ])
+            optionFields.append(
+                contentsOf: [
+                    toggleField(
+                        accessibilityId: "CapitalizeRandomWordUsernameToggle",
+                        keyPath: \.usernameState.capitalize,
+                        title: Localizations.capitalize
+                    ),
+                    toggleField(
+                        accessibilityId: "IncludeNumberRandomWordUsernameToggle",
+                        keyPath: \.usernameState.includeNumber,
+                        title: Localizations.includeNumber
+                    ),
+                ]
+            )
         }
 
         return optionFields
