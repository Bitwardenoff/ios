--- conflicted
+++ resolved
@@ -52,46 +52,45 @@
         XCTAssertNotNil(generatorRepository.passwordGeneratorRequest)
     }
 
-<<<<<<< HEAD
+    /// `receive(_:)` with `.copyGeneratedValue` copies the generated password to the system
+    /// pasteboard and shows a toast.
+    func test_receive_copiedGeneratedValue_password() {
+        subject.state.generatorType = .password
+        subject.state.passwordState.passwordGeneratorType = .password
+
+        subject.state.generatedValue = "PASSWORD"
+        subject.receive(.copyGeneratedValue)
+        XCTAssertEqual(pasteboardService.copiedString, "PASSWORD")
+        XCTAssertEqual(subject.state.toast?.text, Localizations.valueHasBeenCopied(Localizations.password))
+    }
+
+    /// `receive(_:)` with `.copyGeneratedValue` copies the generated passphrase to the system
+    /// pasteboard and shows a toast.
+    func test_receive_copiedGeneratedValue_passphrase() {
+        subject.state.generatorType = .password
+        subject.state.passwordState.passwordGeneratorType = .passphrase
+
+        subject.state.generatedValue = "PASSPHRASE"
+        subject.receive(.copyGeneratedValue)
+        XCTAssertEqual(pasteboardService.copiedString, "PASSPHRASE")
+        XCTAssertEqual(subject.state.toast?.text, Localizations.valueHasBeenCopied(Localizations.passphrase))
+    }
+
+    /// `receive(_:)` with `.copyGeneratedValue` copies the generated username to the system
+    /// pasteboard and shows a toast.
+    func test_receive_copiedGeneratedValue_username() {
+        subject.state.generatorType = .username
+
+        subject.state.generatedValue = "USERNAME"
+        subject.receive(.copyGeneratedValue)
+        XCTAssertEqual(pasteboardService.copiedString, "USERNAME")
+        XCTAssertEqual(subject.state.toast?.text, Localizations.valueHasBeenCopied(Localizations.username))
+    }
+
     /// `receive(_:)` with `.dismissPressed` navigates to the `.cancel` route.
     func test_receive_dismissPressed() {
         subject.receive(.dismissPressed)
         XCTAssertEqual(coordinator.routes.last, .cancel)
-=======
-    /// `receive(_:)` with `.copyGeneratedValue` copies the generated password to the system
-    /// pasteboard and shows a toast.
-    func test_receive_copiedGeneratedValue_password() {
-        subject.state.generatorType = .password
-        subject.state.passwordState.passwordGeneratorType = .password
-
-        subject.state.generatedValue = "PASSWORD"
-        subject.receive(.copyGeneratedValue)
-        XCTAssertEqual(pasteboardService.copiedString, "PASSWORD")
-        XCTAssertEqual(subject.state.toast?.text, Localizations.valueHasBeenCopied(Localizations.password))
-    }
-
-    /// `receive(_:)` with `.copyGeneratedValue` copies the generated passphrase to the system
-    /// pasteboard and shows a toast.
-    func test_receive_copiedGeneratedValue_passphrase() {
-        subject.state.generatorType = .password
-        subject.state.passwordState.passwordGeneratorType = .passphrase
-
-        subject.state.generatedValue = "PASSPHRASE"
-        subject.receive(.copyGeneratedValue)
-        XCTAssertEqual(pasteboardService.copiedString, "PASSPHRASE")
-        XCTAssertEqual(subject.state.toast?.text, Localizations.valueHasBeenCopied(Localizations.passphrase))
-    }
-
-    /// `receive(_:)` with `.copyGeneratedValue` copies the generated username to the system
-    /// pasteboard and shows a toast.
-    func test_receive_copiedGeneratedValue_username() {
-        subject.state.generatorType = .username
-
-        subject.state.generatedValue = "USERNAME"
-        subject.receive(.copyGeneratedValue)
-        XCTAssertEqual(pasteboardService.copiedString, "USERNAME")
-        XCTAssertEqual(subject.state.toast?.text, Localizations.valueHasBeenCopied(Localizations.username))
->>>>>>> aa5b3da0
     }
 
     /// `receive(_:)` with `.generatorTypeChanged` updates the state's generator type value.
@@ -159,6 +158,14 @@
         XCTAssertEqual(subject.state.generatedValue, "PASSWORD")
     }
 
+    /// `receive(_:)` with `.selectButtonPressed` navigates to the `.complete` route.
+    func test_receive_selectButtonPressed() {
+        subject.state.generatorType = .password
+        subject.state.generatedValue = "password"
+        subject.receive(.selectButtonPressed)
+        XCTAssertEqual(coordinator.routes.last, .complete(type: .password, value: "password"))
+    }
+
     /// `receive(_:)` with `.refreshGeneratedValue` generates a new plus addressed email.
     func test_receive_refreshGeneratedValue_usernamePlusAddressedEmail() {
         subject.state.generatorType = .username
@@ -171,14 +178,6 @@
 
         XCTAssertEqual(generatorRepository.usernamePlusAddressEmail, "user@bitwarden.com")
         XCTAssertEqual(subject.state.generatedValue, "user+abcd0123@bitwarden.com")
-    }
-
-    /// `receive(_:)` with `.selectButtonPressed` navigates to the `.complete` route.
-    func test_receive_selectButtonPressed() {
-        subject.state.generatorType = .password
-        subject.state.generatedValue = "password"
-        subject.receive(.selectButtonPressed)
-        XCTAssertEqual(coordinator.routes.last, .complete(type: .password, value: "password"))
     }
 
     /// `receive(_:)` with `.showPasswordHistory` asks the coordinator to show the password history.
