--- conflicted
+++ resolved
@@ -1,4 +1,5 @@
-<<<<<<< HEAD
+import SwiftUI
+
 // MARK: - GeneratorCoordinatorDelegate
 
 /// An object that is signaled when specific circumstances in the generator flow have been
@@ -20,9 +21,6 @@
 }
 
 // MARK: - GeneratorCoordinator
-=======
-import SwiftUI
->>>>>>> aa5b3da0
 
 /// A coordinator that manages navigation in the generator tab.
 ///
@@ -68,21 +66,16 @@
 
     func navigate(to route: GeneratorRoute, context: AnyObject?) {
         switch route {
-<<<<<<< HEAD
         case .cancel:
             delegate?.didCancelGenerator()
         case let .complete(type, value):
             delegate?.didCompleteGenerator(for: type, with: value)
+        case .dismiss:
+            stackNavigator.dismiss()
         case let .generator(type):
             showGenerator(for: type)
-=======
-        case .dismiss:
-            stackNavigator.dismiss()
-        case .generator:
-            showGenerator()
         case .generatorHistory:
             showGeneratorHistory()
->>>>>>> aa5b3da0
         }
     }
 
