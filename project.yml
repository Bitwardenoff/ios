--- conflicted
+++ resolved
@@ -282,11 +282,9 @@
           - "**/*Tests.*"
           - "**/TestHelpers/*"
           - "**/Fixtures/*"
-<<<<<<< HEAD
+      - path: BitwardenShared/UI/Platform/Application/Support/Generated/Assets.swift
+        optional: true
       - path: BitwardenShared/UI/Platform/Application/Support/Generated/Localizations.swift
-=======
-      - path: BitwardenShared/UI/Platform/Application/Support/Generated/Assets.swift
->>>>>>> 64ec8ef5
         optional: true
     dependencies:
       - package: Networking
@@ -297,6 +295,7 @@
         basedOnDependencyAnalysis: false
         outputFiles:
           - $(SRCROOT)/BitwardenShared/UI/Platform/Application/Support/Generated/Assets.swift
+          - $(SRCROOT)/BitwardenShared/UI/Platform/Application/Support/Generated/Localizations.swift
   BitwardenSharedTests:
     type: bundle.unit-test
     platform: iOS
