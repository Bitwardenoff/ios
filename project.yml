name: Bitwarden
fileGroups:
  - Configs
configs:
  Debug: debug
  Release: release
options:
  createIntermediateGroups: true
  deploymentTarget:
    iOS: 15.0
    watchOS: 8.0
  groupSortPosition: top
  usesTabs: false
  indentWidth: 4
  tabWidth: 4
settings:
  MARKETING_VERSION: 2024.03.0    # Bump this for a new version update.
  CURRENT_PROJECT_VERSION: 1
packages:
  BitwardenSdk:
    url: https://github.com/bitwarden/sdk-swift
    revision: 7d65f74a1277ccf36c9d3e748b4e4f5316c0a6e4
  Firebase:
    url: https://github.com/firebase/firebase-ios-sdk
    exactVersion: 10.23.0
  Networking:
    path: Networking
  SnapshotTesting:
    url: https://github.com/pointfreeco/swift-snapshot-testing
    exactVersion: 1.15.4
  ViewInspector:
    url: https://github.com/nalexn/ViewInspector
    exactVersion: 0.9.10
schemes:
  Bitwarden:
    build:
      targets:
        Bitwarden: all
        BitwardenTests: [test]
    test:
      commandLineArguments:
        "-testing": true
      environmentVariables:
        TZ: UTC
      gatherCoverageData: true
      coverageTargets:
        - Bitwarden
        - BitwardenActionExtension
        - BitwardenAutoFillExtension
        - BitwardenShareExtension
        - BitwardenShared
      targets:
        - BitwardenTests
        - BitwardenActionExtensionTests
        - BitwardenAutoFillExtensionTests
        - BitwardenShareExtensionTests
        - BitwardenSharedTests
        - package: Networking/NetworkingTests
  BitwardenActionExtension:
    build:
      targets:
        BitwardenActionExtension: all
        BitwardenActionExtensionTests: [test]
    test:
      environmentVariables:
        TZ: UTC
      gatherCoverageData: true
      targets:
        - BitwardenActionExtensionTests
  BitwardenAutoFillExtension:
    build:
      targets:
        BitwardenAutoFillExtension: all
        BitwardenAutoFillExtensionTests: [test]
    test:
      environmentVariables:
        TZ: UTC
      gatherCoverageData: true
      targets:
        - BitwardenAutoFillExtensionTests
  BitwardenShareExtension:
    build:
      targets:
        BitwardenShareExtension: all
        BitwardenShareExtensionTests: [test]
    test:
      environmentVariables:
        TZ: UTC
      gatherCoverageData: true
      targets:
        - BitwardenShareExtensionTests
  BitwardenShared:
    build:
      targets:
        BitwardenShared: all
        BitwardenSharedTests: [test]
    test:
      commandLineArguments:
        "-testing": true
      environmentVariables:
        TZ: UTC
      gatherCoverageData: true
      targets:
        - BitwardenSharedTests
  BitwardenWatchApp:
    build:
      targets:
        BitwardenWatchApp: all
targets:
  Bitwarden:
    type: application
    platform: iOS
    configFiles:
      Debug: Configs/Bitwarden-Debug.xcconfig
      Release: Configs/Bitwarden-Release.xcconfig
    settings:
      base:
        INFOPLIST_FILE: Bitwarden/Application/Support/Info.plist
    sources:
      - path: Bitwarden
        excludes:
          - "**/*Tests.*"
          - "**/TestHelpers/*"
          - "**/swiftgen.yml"
          - "**/GoogleService-Info.*.plist"
          - "**/__Snapshots__/*"
      - path: Bitwarden
        includes:
          - "**/__Snapshots__/*"
          - "**/GoogleService-Info.*.plist"
        buildPhase: none
      - path: Bitwarden/Application/Support/GoogleService-Info.plist
        buildPhase: resources
      - path: README.md
        buildPhase: none
      - path: swiftgen.yml
        buildPhase: none
    dependencies:
      - target: BitwardenShared
      - target: BitwardenActionExtension
      - target: BitwardenAutoFillExtension
      - target: BitwardenShareExtension
      - target: BitwardenWatchApp
      - package: Firebase
        product: FirebaseCrashlytics
    preBuildScripts:
      - path: Scripts/update_acknowledgements.sh
        name: "Settings.bundle: Update Acknowledgements"
        outputFiles:
          - $(SRCROOT)/Bitwarden/Application/Support/Settings.bundle/Acknowledgements.plist
          - $(SRCROOT)/Bitwarden/Application/Support/Settings.bundle/Acknowledgements.latest_results.txt
          - $(SRCROOT)/Bitwarden/Application/Support/Settings.bundle/Acknowledgements
    postCompileScripts:
      - script: |
          if [[ ! "$PATH" =~ "/opt/homebrew/bin" ]]; then
            PATH="/opt/homebrew/bin:$PATH"
          fi
          mint run swiftlint
        name: Swiftlint
        basedOnDependencyAnalysis: false
      - script: |
          if [[ ! "$PATH" =~ "/opt/homebrew/bin" ]]; then
            PATH="/opt/homebrew/bin:$PATH"
          fi
          mint run swiftformat --lint --lenient .
        name: SwiftFormat Lint
        basedOnDependencyAnalysis: false
    postBuildScripts:
      - path: Scripts/update_settings_version_number.sh
        name: "Settings.bundle: Update Version Number"
        basedOnDependencyAnalysis: false
      - path: Scripts/firebase_crashlytics_run.sh
        name: "Run Firebase Crashlytics"
        basedOnDependencyAnalysis: false
        inputFiles:
          - ${DWARF_DSYM_FOLDER_PATH}/${DWARF_DSYM_FILE_NAME}/Contents/Resources/DWARF/${TARGET_NAME}
          - ${BUILT_PRODUCTS_DIR}/${INFOPLIST_PATH}
  BitwardenTests:
    type: bundle.unit-test
    platform: iOS
    settings:
      base:
        INFOPLIST_FILE: Bitwarden/Application/TestHelpers/Support/Info.plist
    sources:
      - path: Bitwarden
        includes:
          - "**/*Tests.*"
          - "**/TestHelpers/*"
      - path: GlobalTestHelpers
    dependencies:
      - target: Bitwarden
      - target: BitwardenShared
      - package: SnapshotTesting
      - package: ViewInspector
    randomExecutionOrder: true

  BitwardenActionExtension:
    type: app-extension
    platform: iOS
    configFiles:
      Debug: Configs/BitwardenActionExtension.xcconfig
      Release: Configs/BitwardenActionExtension.xcconfig
    settings:
      base:
        CODE_SIGN_ENTITLEMENTS: BitwardenActionExtension/Application/Support/BitwardenActionExtension.entitlements
        INFOPLIST_FILE: BitwardenActionExtension/Application/Support/Info.plist
    sources:
      - path: BitwardenActionExtension
        excludes:
          - "**/*Tests.*"
          - "**/TestHelpers/*"
    dependencies:
      - target: BitwardenShared
  BitwardenActionExtensionTests:
    type: bundle.unit-test
    platform: iOS
    settings:
      base:
        INFOPLIST_FILE: BitwardenActionExtension/Application/TestHelpers/Support/Info.plist
    sources:
      - path: BitwardenActionExtension
        includes:
          - "**/*Tests.*"
          - "**/TestHelpers/*"
      - path: GlobalTestHelpers
    dependencies:
      - target: BitwardenActionExtension
      - target: BitwardenShared
      - package: SnapshotTesting
      - package: ViewInspector
    randomExecutionOrder: true

  BitwardenAutoFillExtension:
    type: app-extension
    platform: iOS
    configFiles:
      Debug: Configs/BitwardenAutoFillExtension.xcconfig
      Release: Configs/BitwardenAutoFillExtension.xcconfig
    settings:
      base:
        CODE_SIGN_ENTITLEMENTS: BitwardenAutoFillExtension/Application/Support/BitwardenAutoFill.entitlements
        INFOPLIST_FILE: BitwardenAutoFillExtension/Application/Support/Info.plist
    sources:
      - path: BitwardenAutoFillExtension
        excludes:
          - "**/*Tests.*"
          - "**/TestHelpers/*"
    dependencies:
      - target: BitwardenShared
  BitwardenAutoFillExtensionTests:
    type: bundle.unit-test
    platform: iOS
    settings:
      base:
        INFOPLIST_FILE: BitwardenAutoFillExtension/Application/TestHelpers/Support/Info.plist
    sources:
      - path: BitwardenAutoFillExtension
        includes:
          - "**/*Tests.*"
          - "**/TestHelpers/*"
      - path: GlobalTestHelpers
    dependencies:
      - target: BitwardenAutoFillExtension
      - target: BitwardenShared
      - package: SnapshotTesting
      - package: ViewInspector
    randomExecutionOrder: true

  BitwardenShareExtension:
    type: app-extension
    platform: iOS
    configFiles:
      Debug: Configs/BitwardenShareExtension.xcconfig
      Release: Configs/BitwardenShareExtension.xcconfig
    settings:
      base:
        INFOPLIST_FILE: BitwardenShareExtension/Application/Support/Info.plist
    sources:
      - path: BitwardenShareExtension
        excludes:
          - "**/*Tests.*"
          - "**/TestHelpers/*"
    dependencies:
      - target: BitwardenShared
  BitwardenShareExtensionTests:
    type: bundle.unit-test
    platform: iOS
    settings:
      base:
        CODE_SIGN_ENTITLEMENTS: BitwardenShareExtension/Application/Support/BitwardenShareExtension.entitlements
        INFOPLIST_FILE: BitwardenShareExtension/Application/TestHelpers/Support/Info.plist
    sources:
      - path: BitwardenShareExtension
        includes:
          - "**/*Tests.*"
          - "**/TestHelpers/*"
      - path: GlobalTestHelpers
    dependencies:
      - target: BitwardenShareExtension
      - target: BitwardenShared
      - package: SnapshotTesting
      - package: ViewInspector
    randomExecutionOrder: true

  BitwardenShared:
    type: framework
    platform: iOS
    configFiles:
      Debug: Configs/BitwardenShared.xcconfig
      Release: Configs/BitwardenShared.xcconfig
    settings:
      base:
        APPLICATION_EXTENSION_API_ONLY: true
        INFOPLIST_FILE: BitwardenShared/UI/Platform/Application/Support/Info.plist
    sources:
      - path: BitwardenShared
        excludes:
          - "**/*Tests.*"
          - "**/TestHelpers/*"
          - "**/Fixtures/*"
          - "**/__Snapshots__/*"
      - path: BitwardenShared
        includes:
          - "**/__Snapshots__/*"
        buildPhase: none
      - path: BitwardenShared/UI/Platform/Application/Support/Generated/Assets.swift
        optional: true
      - path: BitwardenShared/UI/Platform/Application/Support/Generated/Localizations.swift
        optional: true
      - path: BitwardenWatchShared
    dependencies:
      - package: BitwardenSdk
      - package: Networking
    preBuildScripts:
      - name: SwiftGen
        script: |
<<<<<<< HEAD
=======
          if [[ ! "$PATH" =~ "/opt/homebrew/bin" ]]; then
            PATH="/opt/homebrew/bin:$PATH"
          fi
>>>>>>> 10f04c3b
          mint run swiftgen config run --config "swiftgen.yml"
        basedOnDependencyAnalysis: false
        outputFiles:
          - $(SRCROOT)/BitwardenShared/UI/Platform/Application/Support/Generated/Assets.swift
          - $(SRCROOT)/BitwardenShared/UI/Platform/Application/Support/Generated/Localizations.swift
  BitwardenSharedTests:
    type: bundle.unit-test
    platform: iOS
    settings:
      base:
        BUNDLE_LOADER: "$(TEST_HOST)"
        TEST_HOST: "$(BUILT_PRODUCTS_DIR)/Bitwarden.app/$(BUNDLE_EXECUTABLE_FOLDER_PATH)/Bitwarden"
        INFOPLIST_FILE: BitwardenShared/UI/Platform/Application/TestHelpers/Support/Info.plist
    sources:
      - path: BitwardenShared
        includes:
          - "**/*Tests.*"
          - "**/TestHelpers/*"
          - "**/Fixtures/*"
      - path: GlobalTestHelpers
    dependencies:
      - target: Bitwarden
      - target: BitwardenShared
      - package: SnapshotTesting
      - package: SnapshotTesting
        product: InlineSnapshotTesting
      - package: ViewInspector
    randomExecutionOrder: true

  BitwardenWatchApp:
    type: application
    platform: watchOS
    configFiles:
      Debug: Configs/BitwardenWatchApp-Debug.xcconfig
      Release: Configs/BitwardenWatchApp-Release.xcconfig
    settings:
      base:
        INFOPLIST_FILE: BitwardenWatchApp/Info.plist
    sources:
      - path: BitwardenWatchApp
      - path: BitwardenWatchShared
      - path: BitwardenWatchApp/GoogleService-Info.plist
        buildPhase: resources
    dependencies:
      - package: Firebase
        product: FirebaseCrashlytics<|MERGE_RESOLUTION|>--- conflicted
+++ resolved
@@ -334,12 +334,9 @@
     preBuildScripts:
       - name: SwiftGen
         script: |
-<<<<<<< HEAD
-=======
           if [[ ! "$PATH" =~ "/opt/homebrew/bin" ]]; then
             PATH="/opt/homebrew/bin:$PATH"
           fi
->>>>>>> 10f04c3b
           mint run swiftgen config run --config "swiftgen.yml"
         basedOnDependencyAnalysis: false
         outputFiles:
