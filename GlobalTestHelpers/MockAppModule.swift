--- conflicted
+++ resolved
@@ -2,16 +2,12 @@
 
 // MARK: - MockAppModule
 
-<<<<<<< HEAD
-class MockAppModule: AppModule, AuthModule, TabModule, SettingsModule, VaultModule {
-=======
-class MockAppModule: AppModule, AuthModule, GeneratorModule, TabModule, VaultModule {
->>>>>>> 36b3b16d
+class MockAppModule: AppModule, AuthModule, GeneratorModule, TabModule, SettingsModule, VaultModule {
     var appCoordinator = MockCoordinator<AppRoute>()
     var authCoordinator = MockCoordinator<AuthRoute>()
     var generatorCoordinator = MockCoordinator<GeneratorRoute>()
+    var settingsCoordinator = MockCoordinator<SettingsRoute>()
     var tabCoordinator = MockCoordinator<TabRoute>()
-    var settingsCoordinator = MockCoordinator<SettingsRoute>()
     var vaultCoordinator = MockCoordinator<VaultRoute>()
 
     func makeAppCoordinator(
@@ -28,18 +24,17 @@
         authCoordinator.asAnyCoordinator()
     }
 
-<<<<<<< HEAD
+    func makeGeneratorCoordinator(
+        stackNavigator: StackNavigator
+    ) -> AnyCoordinator<GeneratorRoute> {
+        generatorCoordinator.asAnyCoordinator()
+    }
+
     func makeSettingsCoordinator(
         delegate: SettingsCoordinatorDelegate,
         stackNavigator: StackNavigator
     ) -> AnyCoordinator<SettingsRoute> {
         settingsCoordinator.asAnyCoordinator()
-=======
-    func makeGeneratorCoordinator(
-        stackNavigator: StackNavigator
-    ) -> AnyCoordinator<GeneratorRoute> {
-        generatorCoordinator.asAnyCoordinator()
->>>>>>> 36b3b16d
     }
 
     func makeTabCoordinator(
