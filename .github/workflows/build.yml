name: Build

on:
  workflow_dispatch:
    inputs:
      build-variant:
        description: "Build Variant"
        required: true
        default: "Production"
        type: choice
        options:
          - Beta
          - Production
      build-version:
        description: "Version Name Override - e.g. '2024.8.1'"
        type: string
      build-number:
        description: "Version Number Override - e.g. '1021'"
        type: number
      xcode-version:
        description: "Xcode Version Override - e.g. '15.2'"
        type: string
<<<<<<< HEAD
      base_version_number:
        description: "Base Version Number - Will be added to the calculated version number"
        type: number
        default: 2000
      patch_version:
        description: "Patch Version Override - e.g. '999'"
=======
      compiler-flags:
        description: "Compiler Flags - e.g. 'DEBUG_MENU FEATURE2'"
>>>>>>> a4a3a0e0
        type: string
  workflow_call:
    inputs:
      build-variant:
        description: "Build Variant"
        type: string
      build-version:
        description: "Version Name Override - e.g. '2024.8.1'"
        type: string
      build-number:
        description: "Version Number Override - e.g. '1021'"
        type: string
      xcode-version:
        description: "Xcode Version Override - e.g. '15.2'"
        type: string
<<<<<<< HEAD
      base_version_number:
        description: "Base Version Number - Will be added to the calculated version number"
        type: number
        default: 2000
      patch_version:
        description: "Patch Version Override - e.g. '999'"
        type: string
=======
      compiler-flags:
        description: "Compiler Flags - e.g. 'DEBUG_MENU FEATURE2'"
        type: string

>>>>>>> a4a3a0e0
env:
  BUILD_VARIANT: ${{ inputs.build-variant || 'Beta' }}
  XCODE_VERSION: ${{ inputs.xcode-version || '15.4' }}

jobs:
  build:
    name: Build
    runs-on: macos-14
    env:
      MINT_PATH: .mint/lib
      MINT_LINK_PATH: .mint/bin

    steps:
      - name: Log inputs to job summary
        run: |
          echo "<details><summary>Workflow Inputs</summary>" >> $GITHUB_STEP_SUMMARY
          echo "" >> $GITHUB_STEP_SUMMARY
          echo '```json' >> $GITHUB_STEP_SUMMARY
          echo '${{ toJson(inputs) }}' >> $GITHUB_STEP_SUMMARY
          echo '```' >> $GITHUB_STEP_SUMMARY
          echo "</details>" >> $GITHUB_STEP_SUMMARY

      - name: Check out repo
        uses: actions/checkout@692973e3d937129bcbf40652eb9f2f61becf3332 # v4.1.7
        with:
          fetch-depth: 0
          filter: tree:0

      - name: Calculate version
        if: ${{ !inputs.build-version && !inputs.build-number }}
        uses: bitwarden/ios/.github/actions/dispatch-and-download@main
        id: dispatch-version
        with:
          token: ${{ secrets.GITHUB_TOKEN }}
          repo: ios
          owner: bitwarden
          workflow: _version.yml
          workflow_inputs: '{"base_version_number": "${{ inputs.base_version_number }}", "version_name": "${{ inputs.build-version }}", "version_number": "${{ inputs.build-number }}", "patch_number": "${{ inputs.patch_number }}"}'

      - name: Read version info
        id: version_info
        run: |
          # test if dispatch-version was skipped. In that case, creates the same .json file expected by the Upload artifact step
          if [ ! -f version-info/version_info.json ]; then
            json='{
              "version_number": "${{ inputs.build-number }}",
              "version_name": "${{ inputs.build-version }}"
            }'

            # file will be used by the upload step
            echo "$json" > version-info/version_info.json
          fi

          content=$(cat version-info/version_info.json)
          echo "version_name=$(echo $content | jq -r .version_name)" >> $GITHUB_OUTPUT
          echo "version_number=$(echo $content | jq -r .version_number)" >> $GITHUB_OUTPUT

      - name: Upload version info artifact
        uses: actions/upload-artifact@50769540e7f4bd5e21e526ee35c689e35e0d6874 # v4.4.0
        with:
          name: version-info
          path: version-info/version_info.json

      - name: Set Xcode version
        uses: maxim-lobanov/setup-xcode@60606e260d2fc5762a71e64e74b2174e8ea3c8bd # v1.6.0
        with:
          xcode-version: ${{ env.XCODE_VERSION }}

      - name: Cache Mint packages
        id: mint-cache
        uses: actions/cache@0c45773b623bea8c8e75f6c82b208c3cf94ea4f9 # v4.0.2
        with:
          path: .mint
          key: ${{ runner.os }}-mint-${{ hashFiles('**/Mintfile') }}
          restore-keys: |
            ${{ runner.os }}-mint-

      - name: Install yeetd
        run: |
          wget https://github.com/biscuitehh/yeetd/releases/download/1.0/yeetd-normal.pkg
          sudo installer -pkg yeetd-normal.pkg -target /
          yeetd &

      - name: Log in to Azure
        uses: Azure/login@cb79c773a3cfa27f31f25eb3f677781210c9ce3d # v1.6.1
        with:
          creds: ${{ secrets.AZURE_KV_CI_SERVICE_PRINCIPAL }}

      - name: Retrieve secrets
        uses: bitwarden/gh-actions/get-keyvault-secrets@main
        with:
          keyvault: "bitwarden-ci"
          secrets: "appcenter-ios-token"

      - name: Retrieve production provisioning profiles
        if: env.BUILD_VARIANT == 'Production'
        env:
          ACCOUNT_NAME: bitwardenci
          CONTAINER_NAME: profiles
        run: |
          mkdir -p $HOME/secrets
          profiles=(
            "dist_autofill.mobileprovision"
            "dist_bitwarden.mobileprovision"
            "dist_extension.mobileprovision"
            "dist_share_extension.mobileprovision"
            "dist_bitwarden_watch_app.mobileprovision"
            "dist_bitwarden_watch_app_extension.mobileprovision"
            "dist_bitwarden_watch_widget_extension.mobileprovision"
          )

          for FILE in "${profiles[@]}"
          do
            az storage blob download --account-name $ACCOUNT_NAME --container-name $CONTAINER_NAME --name $FILE \
              --file $HOME/secrets/$FILE --output none
          done

      - name: Retrieve beta provisioning profiles
        if: env.BUILD_VARIANT == 'Beta'
        env:
          ACCOUNT_NAME: bitwardenci
          CONTAINER_NAME: profiles
        run: |
          mkdir -p $HOME/secrets
          profiles=(
            "dist_beta_autofill.mobileprovision"
            "dist_beta_bitwarden.mobileprovision"
            "dist_beta_extension.mobileprovision"
            "dist_beta_share_extension.mobileprovision"
            "dist_beta_bitwarden_watch_app.mobileprovision"
            "dist_beta_bitwarden_watch_app_extension.mobileprovision"
            "dist_beta_bitwarden_watch_widget_extension.mobileprovision"
          )

          for FILE in "${profiles[@]}"
          do
            az storage blob download --account-name $ACCOUNT_NAME --container-name $CONTAINER_NAME --name $FILE \
              --file $HOME/secrets/$FILE --output none
          done

      - name: Retrieve production Google Services secret
        if: env.BUILD_VARIANT == 'Production'
        env:
          ACCOUNT_NAME: bitwardenci
          CONTAINER_NAME: mobile
          SOURCE_FILE: GoogleService-Info.plist
          TARGET_FILE: GoogleService-Info.plist
        run: |
          mkdir -p $HOME/secrets
          az storage blob download --account-name $ACCOUNT_NAME --container-name $CONTAINER_NAME --name $SOURCE_FILE \
            --file Bitwarden/Application/Support/$TARGET_FILE --output none

      - name: Retrieve watch production Google Services secret
        if: env.BUILD_VARIANT == 'Production'
        env:
          ACCOUNT_NAME: bitwardenci
          CONTAINER_NAME: mobile
          SOURCE_FILE: GoogleService-Info.plist
          TARGET_FILE: GoogleService-Info.plist
        run: |
          mkdir -p $HOME/secrets
          az storage blob download --account-name $ACCOUNT_NAME --container-name $CONTAINER_NAME --name $SOURCE_FILE \
            --file BitwardenWatchApp/$TARGET_FILE --output none
          plutil -replace BUNDLE_ID -string com.8bit.bitwarden.watchkitapp BitwardenWatchApp/$TARGET_FILE

      - name: Retrieve beta Google Services secret
        if: env.BUILD_VARIANT == 'Beta'
        env:
          ACCOUNT_NAME: bitwardenci
          CONTAINER_NAME: mobile
          SOURCE_FILE: GoogleService-Info-ios-pm-beta.plist
          TARGET_FILE: GoogleService-Info.plist
        run: |
          mkdir -p $HOME/secrets
          az storage blob download --account-name $ACCOUNT_NAME --container-name $CONTAINER_NAME --name $SOURCE_FILE \
            --file Bitwarden/Application/Support/$TARGET_FILE --output none

      - name: Retrieve watch beta Google Services secret
        if: env.BUILD_VARIANT == 'Beta'
        env:
          ACCOUNT_NAME: bitwardenci
          CONTAINER_NAME: mobile
          SOURCE_FILE: GoogleService-Info-ios-pm-beta.plist
          TARGET_FILE: GoogleService-Info.plist
        run: |
          mkdir -p $HOME/secrets
          az storage blob download --account-name $ACCOUNT_NAME --container-name $CONTAINER_NAME --name $SOURCE_FILE \
            --file BitwardenWatchApp/$TARGET_FILE --output none
          plutil -replace BUNDLE_ID -string com.8bit.bitwarden.beta.watchkitapp BitwardenWatchApp/$TARGET_FILE

      - name: Retrieve certificates
        run: |
          mkdir -p $HOME/certificates
          az keyvault secret show --id https://bitwarden-ci.vault.azure.net/certificates/ios-distribution |
            jq -r .value | base64 -d > $HOME/certificates/ios-distribution.p12

      - name: Download Fastlane credentials
        env:
          ACCOUNT_NAME: bitwardenci
          CONTAINER_NAME: mobile
          FILE: appstoreconnect-fastlane.json
        run: |
          mkdir -p $HOME/secrets
          az storage blob download --account-name $ACCOUNT_NAME --container-name $CONTAINER_NAME --name $FILE \
            --file $HOME/secrets/$FILE --output none

      - name: Configure Keychain Access
        env:
          KEYCHAIN_PASSWORD: ${{ secrets.IOS_KEYCHAIN_PASSWORD }}
        run: |
          security create-keychain -p $KEYCHAIN_PASSWORD build.keychain
          security default-keychain -s build.keychain
          security unlock-keychain -p $KEYCHAIN_PASSWORD build.keychain
          security set-keychain-settings -lut 1200 build.keychain

          security import $HOME/certificates/ios-distribution.p12 -k build.keychain -P "" -T /usr/bin/codesign \
            -T /usr/bin/security
          security set-key-partition-list -S apple-tool:,apple:,codesign: -s -k $KEYCHAIN_PASSWORD build.keychain

      - name: Configure provisioning profiles
        run: |
          ./Scripts/configure_provisioning_profiles.sh ${{ env.BUILD_VARIANT }}

      - name: Update beta export compliance key
        if: env.BUILD_VARIANT == 'Beta'
        run: |
          plutil -replace ITSEncryptionExportComplianceCode -string 3dd3e32f-efa6-4d99-b410-28aa28b1cb77 Bitwarden/Application/Support/Info.plist

      - name: Update beta Fastlane Appfile
        if: env.BUILD_VARIANT == 'Beta'
        run: |
          echo 'app_identifier "com.8bit.bitwarden.beta"' > fastlane/Appfile

      - name: Update APNS entitlements
        run: |
          plutil -replace aps-environment -string production Bitwarden/Application/Support/Bitwarden.entitlements

      - name: Configure Ruby
        uses: ruby/setup-ruby@a6b46b8a08edb18935835849f2a17072d5cc8c73 # v1.192.0
        with:
          bundler-cache: true

      - name: Install Fastlane, Mint
        run: |
          brew install fastlane mint

      - name: Install Mint packages
        if: steps.mint-cache.outputs.cache-hit != 'true'
        run: |
          mint bootstrap

      - name: Select variant
        run: |
          ./Scripts/select_variant.sh ${{ env.BUILD_VARIANT }} "${{ inputs.compiler-flags }}"

      - name: Update build version and number
        env:
          build_version: ${{ steps.calculate.outputs.version }}
          build_number: ${{ steps.calculate.outputs.build_number }}
        run: |
          yq -i '.settings.MARKETING_VERSION = "${{ env.build_version }}"' 'project.yml'
          yq -i '.settings.CURRENT_PROJECT_VERSION = "${{ env.build_number }}"' 'project.yml'

      - name: Update CI build info
        run: |
          ./Scripts/update_app_ci_build_info.sh ${{ github.run_id }} ${{ github.run_number }} ${{ github.run_attempt }} "${{ inputs.compiler-flags }}"

      - name: Build iOS app
        run: |
          ./Scripts/build.sh

      - name: Prepare IPA & dSYM files for upload to GitHub
        run: |
          mkdir -p export/dSYMs
          cp build/Bitwarden/Bitwarden.ipa export
          cp -rv build/Bitwarden.xcarchive/dSYMs/*.dSYM export/dSYMs

      - name: Upload IPA & dSYM files
        uses: actions/upload-artifact@50769540e7f4bd5e21e526ee35c689e35e0d6874 # v4.4.0
        with:
          name: Bitwarden iOS ${{ steps.calculate.outputs.version }} (${{ steps.calculate.outputs.build_number }}) ${{ env.BUILD_VARIANT }} ${{ env.XCODE_VERSION }}
          path: export
          if-no-files-found: error

      - name: Set up private auth key
        run: |
          mkdir ~/private_keys
          cat << EOF > ~/private_keys/AuthKey_J46C83CB96.p8
          ${{ secrets.APP_STORE_CONNECT_AUTH_KEY }}
          EOF

      - name: Validate app with App Store Connect
        run: |
          xcrun altool --validate-app \
            --type ios \
            --file "export/Bitwarden.ipa" \
            --apiKey "J46C83CB96" \
            --apiIssuer "${{ secrets.APP_STORE_CONNECT_TEAM_ISSUER }}"

      - name: Upload app to TestFlight with Fastlane
        run: |
          CHANGELOG="$(git show -s --format=%s)
          $GITHUB_REPOSITORY/$GITHUB_REF_NAME @ $GITHUB_SHA
          Xcode ${{ env.XCODE_VERSION }}
          Compiler Flags: ${{ inputs.compiler-flags }}
          $GITHUB_SERVER_URL/$GITHUB_REPOSITORY/actions/runs/$GITHUB_RUN_ID"

          fastlane upload_build \
            api_key_path:"$HOME/secrets/appstoreconnect-fastlane.json" \
            changelog:"$CHANGELOG" \
            ipa_path:"export/Bitwarden.ipa"<|MERGE_RESOLUTION|>--- conflicted
+++ resolved
@@ -20,17 +20,15 @@
       xcode-version:
         description: "Xcode Version Override - e.g. '15.2'"
         type: string
-<<<<<<< HEAD
+      compiler-flags:
+        description: "Compiler Flags - e.g. 'DEBUG_MENU FEATURE2'"
+        type: string
       base_version_number:
         description: "Base Version Number - Will be added to the calculated version number"
         type: number
         default: 2000
       patch_version:
         description: "Patch Version Override - e.g. '999'"
-=======
-      compiler-flags:
-        description: "Compiler Flags - e.g. 'DEBUG_MENU FEATURE2'"
->>>>>>> a4a3a0e0
         type: string
   workflow_call:
     inputs:
@@ -46,7 +44,9 @@
       xcode-version:
         description: "Xcode Version Override - e.g. '15.2'"
         type: string
-<<<<<<< HEAD
+      compiler-flags:
+        description: "Compiler Flags - e.g. 'DEBUG_MENU FEATURE2'"
+        type: string
       base_version_number:
         description: "Base Version Number - Will be added to the calculated version number"
         type: number
@@ -54,12 +54,6 @@
       patch_version:
         description: "Patch Version Override - e.g. '999'"
         type: string
-=======
-      compiler-flags:
-        description: "Compiler Flags - e.g. 'DEBUG_MENU FEATURE2'"
-        type: string
-
->>>>>>> a4a3a0e0
 env:
   BUILD_VARIANT: ${{ inputs.build-variant || 'Beta' }}
   XCODE_VERSION: ${{ inputs.xcode-version || '15.4' }}
