--- conflicted
+++ resolved
@@ -225,16 +225,14 @@
         run: |
           plutil -replace ITSEncryptionExportComplianceCode -string 3dd3e32f-efa6-4d99-b410-28aa28b1cb77 Bitwarden/Application/Support/Info.plist
 
-<<<<<<< HEAD
       - name: Update beta Appfile
         if: env.build-variant == 'Beta'
         run: |
           echo 'app_identifier "com.8bit.bitwarden.beta"' > fastlane/Appfile
-=======
+
       - name: Update APNS entitlements
         run: |
           plutil -replace aps-environment -string production Bitwarden/Application/Support/Bitwarden.entitlements
->>>>>>> f3aa97e7
 
       - name: Install Mint, xcbeautify, and yq
         run: |
